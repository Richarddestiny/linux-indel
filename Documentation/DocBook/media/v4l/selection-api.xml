<section id="selection-api">

  <title>Experimental API for cropping, composing and scaling</title>

      <note>
	<title>Experimental</title>

	<para>This is an <link linkend="experimental">experimental</link>
interface and may change in the future.</para>
      </note>

  <section>
    <title>Introduction</title>

<para>Some video capture devices can sample a subsection of a picture and
shrink or enlarge it to an image of arbitrary size. Next, the devices can
insert the image into larger one. Some video output devices can crop part of an
input image, scale it up or down and insert it at an arbitrary scan line and
horizontal offset into a video signal. We call these abilities cropping,
scaling and composing.</para>

<para>On a video <emphasis>capture</emphasis> device the source is a video
signal, and the cropping target determine the area actually sampled. The sink
is an image stored in a memory buffer.  The composing area specifies which part
of the buffer is actually written to by the hardware. </para>

<para>On a video <emphasis>output</emphasis> device the source is an image in a
memory buffer, and the cropping target is a part of an image to be shown on a
display. The sink is the display or the graphics screen. The application may
select the part of display where the image should be displayed. The size and
position of such a window is controlled by the compose target.</para>

<para>Rectangles for all cropping and composing targets are defined even if the
device does supports neither cropping nor composing. Their size and position
will be fixed in such a case. If the device does not support scaling then the
cropping and composing rectangles have the same size.</para>

  </section>

    <section>
      <title>Selection targets</title>

      <para>
      <figure id="sel-targets-capture">
	<title>Cropping and composing targets</title>
	<mediaobject>
	  <imageobject>
	    <imagedata fileref="selection.png" format="PNG" />
	  </imageobject>
	  <textobject>
	    <phrase>Targets used by a cropping, composing and scaling
            process</phrase>
	  </textobject>
	</mediaobject>
      </figure>
      </para>

<<<<<<< HEAD
=======
      <para>See <xref linkend="v4l2-selection-targets" /> for more
    information.</para>
>>>>>>> 4a8e43fe
    </section>

    See <xref linkend="v4l2-selection-targets" /> for more
    information.

  <section>

  <title>Configuration</title>

<para>Applications can use the <link linkend="vidioc-g-selection">selection
API</link> to select an area in a video signal or a buffer, and to query for
default settings and hardware limits.</para>

<para>Video hardware can have various cropping, composing and scaling
limitations. It may only scale up or down, support only discrete scaling
factors, or have different scaling abilities in the horizontal and vertical
directions. Also it may not support scaling at all. At the same time the
cropping/composing rectangles may have to be aligned, and both the source and
the sink may have arbitrary upper and lower size limits. Therefore, as usual,
drivers are expected to adjust the requested parameters and return the actual
values selected. An application can control the rounding behaviour using <link
linkend="v4l2-selection-flags"> constraint flags </link>.</para>

   <section>

   <title>Configuration of video capture</title>

<para>See figure <xref linkend="sel-targets-capture" /> for examples of the
selection targets available for a video capture device.  It is recommended to
configure the cropping targets before to the composing targets.</para>

<para>The range of coordinates of the top left corner, width and height of
areas that can be sampled is given by the <constant> V4L2_SEL_TGT_CROP_BOUNDS
</constant> target. It is recommended for the driver developers to put the
top/left corner at position <constant> (0,0) </constant>.  The rectangle's
coordinates are expressed in pixels.</para>

<para>The top left corner, width and height of the source rectangle, that is
the area actually sampled, is given by the <constant> V4L2_SEL_TGT_CROP
</constant> target. It uses the same coordinate system as <constant>
V4L2_SEL_TGT_CROP_BOUNDS </constant>. The active cropping area must lie
completely inside the capture boundaries. The driver may further adjust the
requested size and/or position according to hardware limitations.</para>

<para>Each capture device has a default source rectangle, given by the
<constant> V4L2_SEL_TGT_CROP_DEFAULT </constant> target. This rectangle shall
over what the driver writer considers the complete picture.  Drivers shall set
the active crop rectangle to the default when the driver is first loaded, but
not later.</para>

<para>The composing targets refer to a memory buffer. The limits of composing
coordinates are obtained using <constant> V4L2_SEL_TGT_COMPOSE_BOUNDS
</constant>.  All coordinates are expressed in pixels. The rectangle's top/left
corner must be located at position <constant> (0,0) </constant>. The width and
height are equal to the image size set by <constant> VIDIOC_S_FMT </constant>.
</para>

<para>The part of a buffer into which the image is inserted by the hardware is
controlled by the <constant> V4L2_SEL_TGT_COMPOSE </constant> target.
The rectangle's coordinates are also expressed in the same coordinate system as
the bounds rectangle. The composing rectangle must lie completely inside bounds
rectangle. The driver must adjust the composing rectangle to fit to the
bounding limits. Moreover, the driver can perform other adjustments according
to hardware limitations. The application can control rounding behaviour using
<link linkend="v4l2-selection-flags"> constraint flags </link>.</para>

<para>For capture devices the default composing rectangle is queried using
<constant> V4L2_SEL_TGT_COMPOSE_DEFAULT </constant>. It is usually equal to the
bounding rectangle.</para>

<para>The part of a buffer that is modified by the hardware is given by
<constant> V4L2_SEL_TGT_COMPOSE_PADDED </constant>. It contains all pixels
defined using <constant> V4L2_SEL_TGT_COMPOSE </constant> plus all
padding data modified by hardware during insertion process. All pixels outside
this rectangle <emphasis>must not</emphasis> be changed by the hardware. The
content of pixels that lie inside the padded area but outside active area is
undefined. The application can use the padded and active rectangles to detect
where the rubbish pixels are located and remove them if needed.</para>

   </section>

   <section>

   <title>Configuration of video output</title>

<para>For output devices targets and ioctls are used similarly to the video
capture case. The <emphasis> composing </emphasis> rectangle refers to the
insertion of an image into a video signal. The cropping rectangles refer to a
memory buffer. It is recommended to configure the composing targets before to
the cropping targets.</para>

<para>The cropping targets refer to the memory buffer that contains an image to
be inserted into a video signal or graphical screen. The limits of cropping
coordinates are obtained using <constant> V4L2_SEL_TGT_CROP_BOUNDS </constant>.
All coordinates are expressed in pixels. The top/left corner is always point
<constant> (0,0) </constant>.  The width and height is equal to the image size
specified using <constant> VIDIOC_S_FMT </constant> ioctl.</para>

<para>The top left corner, width and height of the source rectangle, that is
the area from which image date are processed by the hardware, is given by the
<constant> V4L2_SEL_TGT_CROP </constant>. Its coordinates are expressed
in in the same coordinate system as the bounds rectangle. The active cropping
area must lie completely inside the crop boundaries and the driver may further
adjust the requested size and/or position according to hardware
limitations.</para>

<para>For output devices the default cropping rectangle is queried using
<constant> V4L2_SEL_TGT_CROP_DEFAULT </constant>. It is usually equal to the
bounding rectangle.</para>

<para>The part of a video signal or graphics display where the image is
inserted by the hardware is controlled by <constant>
V4L2_SEL_TGT_COMPOSE </constant> target.  The rectangle's coordinates
are expressed in pixels. The composing rectangle must lie completely inside the
bounds rectangle.  The driver must adjust the area to fit to the bounding
limits.  Moreover, the driver can perform other adjustments according to
hardware limitations. </para>

<para>The device has a default composing rectangle, given by the <constant>
V4L2_SEL_TGT_COMPOSE_DEFAULT </constant> target. This rectangle shall cover what
the driver writer considers the complete picture. It is recommended for the
driver developers to put the top/left corner at position <constant> (0,0)
</constant>. Drivers shall set the active composing rectangle to the default
one when the driver is first loaded.</para>

<para>The devices may introduce additional content to video signal other than
an image from memory buffers.  It includes borders around an image. However,
such a padded area is driver-dependent feature not covered by this document.
Driver developers are encouraged to keep padded rectangle equal to active one.
The padded target is accessed by the <constant> V4L2_SEL_TGT_COMPOSE_PADDED
</constant> identifier.  It must contain all pixels from the <constant>
V4L2_SEL_TGT_COMPOSE </constant> target.</para>

   </section>

   <section>

     <title>Scaling control</title>

<para>An application can detect if scaling is performed by comparing the width
and the height of rectangles obtained using <constant> V4L2_SEL_TGT_CROP
</constant> and <constant> V4L2_SEL_TGT_COMPOSE </constant> targets. If
these are not equal then the scaling is applied. The application can compute
the scaling ratios using these values.</para>

   </section>

  </section>

  <section>

    <title>Comparison with old cropping API</title>

<para>The selection API was introduced to cope with deficiencies of previous
<link linkend="crop"> API </link>, that was designed to control simple capture
devices. Later the cropping API was adopted by video output drivers. The ioctls
are used to select a part of the display were the video signal is inserted. It
should be considered as an API abuse because the described operation is
actually the composing.  The selection API makes a clear distinction between
composing and cropping operations by setting the appropriate targets.  The V4L2
API lacks any support for composing to and cropping from an image inside a
memory buffer.  The application could configure a capture device to fill only a
part of an image by abusing V4L2 API.  Cropping a smaller image from a larger
one is achieved by setting the field
&v4l2-pix-format;<structfield>::bytesperline</structfield>.  Introducing an image offsets
could be done by modifying field &v4l2-buffer;<structfield>::m_userptr</structfield>
before calling <constant> VIDIOC_QBUF </constant>. Those
operations should be avoided because they are not portable (endianness), and do
not work for macroblock and Bayer formats and mmap buffers.  The selection API
deals with configuration of buffer cropping/composing in a clear, intuitive and
portable way.  Next, with the selection API the concepts of the padded target
and constraints flags are introduced.  Finally, &v4l2-crop; and &v4l2-cropcap;
have no reserved fields. Therefore there is no way to extend their functionality.
The new &v4l2-selection; provides a lot of place for future
extensions.  Driver developers are encouraged to implement only selection API.
The former cropping API would be simulated using the new one. </para>

  </section>

   <section>
      <title>Examples</title>
      <example>
	<title>Resetting the cropping parameters</title>

	<para>(A video capture device is assumed; change <constant>
V4L2_BUF_TYPE_VIDEO_CAPTURE </constant> for other devices; change target to
<constant> V4L2_SEL_TGT_COMPOSE_* </constant> family to configure composing
area)</para>

	<programlisting>

	&v4l2-selection; sel = {
		.type = V4L2_BUF_TYPE_VIDEO_CAPTURE,
		.target = V4L2_SEL_TGT_CROP_DEFAULT,
	};
	ret = ioctl(fd, &VIDIOC-G-SELECTION;, &amp;sel);
	if (ret)
		exit(-1);
	sel.target = V4L2_SEL_TGT_CROP;
	ret = ioctl(fd, &VIDIOC-S-SELECTION;, &amp;sel);
	if (ret)
		exit(-1);

        </programlisting>
      </example>

      <example>
	<title>Simple downscaling</title>
	<para>Setting a composing area on output of size of <emphasis> at most
</emphasis> half of limit placed at a center of a display.</para>
	<programlisting>

	&v4l2-selection; sel = {
		.type = V4L2_BUF_TYPE_VIDEO_OUTPUT,
		.target = V4L2_SEL_TGT_COMPOSE_BOUNDS,
	};
	struct v4l2_rect r;

	ret = ioctl(fd, &VIDIOC-G-SELECTION;, &amp;sel);
	if (ret)
		exit(-1);
	/* setting smaller compose rectangle */
	r.width = sel.r.width / 2;
	r.height = sel.r.height / 2;
	r.left = sel.r.width / 4;
	r.top = sel.r.height / 4;
	sel.r = r;
	sel.target = V4L2_SEL_TGT_COMPOSE;
	sel.flags = V4L2_SEL_FLAG_LE;
	ret = ioctl(fd, &VIDIOC-S-SELECTION;, &amp;sel);
	if (ret)
		exit(-1);

        </programlisting>
      </example>

      <example>
	<title>Querying for scaling factors</title>
	<para>A video output device is assumed; change <constant>
V4L2_BUF_TYPE_VIDEO_OUTPUT </constant> for other devices</para>
	<programlisting>

	&v4l2-selection; compose = {
		.type = V4L2_BUF_TYPE_VIDEO_OUTPUT,
		.target = V4L2_SEL_TGT_COMPOSE,
	};
	&v4l2-selection; crop = {
		.type = V4L2_BUF_TYPE_VIDEO_OUTPUT,
		.target = V4L2_SEL_TGT_CROP,
	};
	double hscale, vscale;

	ret = ioctl(fd, &VIDIOC-G-SELECTION;, &amp;compose);
	if (ret)
		exit(-1);
	ret = ioctl(fd, &VIDIOC-G-SELECTION;, &amp;crop);
	if (ret)
		exit(-1);

	/* computing scaling factors */
	hscale = (double)compose.r.width / crop.r.width;
	vscale = (double)compose.r.height / crop.r.height;

	</programlisting>
      </example>

   </section>

</section><|MERGE_RESOLUTION|>--- conflicted
+++ resolved
@@ -55,15 +55,9 @@
       </figure>
       </para>
 
-<<<<<<< HEAD
-=======
       <para>See <xref linkend="v4l2-selection-targets" /> for more
     information.</para>
->>>>>>> 4a8e43fe
     </section>
-
-    See <xref linkend="v4l2-selection-targets" /> for more
-    information.
 
   <section>
 
