/*
 * Copyright 2016 INDEL AG.
 *
 * Author: VZ <zuellig@indel.ch>
 *
 * This program is free software; you can redistribute it and/or modify
 * it under the terms of the GNU General Public License version 2 as
 * published by the Free Software Foundation.
 *
 */

#include <dt-bindings/gpio/gpio.h>

/ {
	
	aliases {
		mxcfb0 = &mxcfb1;
		mxcfb1 = &mxcfb2;
	};
	
	regulators {
		compatible = "simple-bus";
		#address-cells = <1>;
		#size-cells    = <0>;

		reg_2p5v: regulator@0 {
			compatible = "regulator-fixed";
			reg = <0>;
			regulator-name = "2P5V";
			regulator-min-microvolt = <2500000>;
			regulator-max-microvolt = <2500000>;
			regulator-always-on;
		};

		reg_3p3v: regulator@1 {
			compatible = "regulator-fixed";
			reg = <1>;
			regulator-name = "3P3V";
			regulator-min-microvolt = <3300000>;
			regulator-max-microvolt = <3300000>;
			regulator-always-on;
		};
		
		reg_usb_otg_vbus: regulator@2 {
			compatible = "regulator-fixed";
			reg = <2>;
			regulator-name = "usb_otg_vbus";
			regulator-min-microvolt = <5000000>;
			regulator-max-microvolt = <5000000>;
			gpio = <&gpio4 15 GPIO_ACTIVE_HIGH>;
			enable-active-high;
		};
		
		reg_usb_h1_vbus: regulator@3 {
			compatible = "regulator-fixed";
			reg = <3>;
			regulator-name = "usb_h1_vbus";
			regulator-min-microvolt = <5000000>;
			regulator-max-microvolt = <5000000>;
			gpio = <&gpio1 3 GPIO_ACTIVE_LOW>;
			enable-active-high;
		};
		
		reg_sd2_vmmc: regulator@4 {
			compatible = "regulator-fixed";
<<<<<<< HEAD
			regulator-name = "P3V3_SD2_SWITCHED";
=======
			regulator-name = "P3V3_SDa_SWITCHED";
>>>>>>> 0173969c
			regulator-min-microvolt = <3300000>;
			regulator-max-microvolt = <3300000>;
			gpio = <&gpio2 2 GPIO_ACTIVE_HIGH>;
			enable-active-high;
		};
		
		reg_sd3_vmmc: regulator@5 {
			compatible = "regulator-fixed";
			regulator-name = "P3V3_SD3_SWITCHED";
			regulator-min-microvolt = <3300000>;
			regulator-max-microvolt = <3300000>;
			gpio = <&gpio2 11 GPIO_ACTIVE_HIGH>;
			enable-active-high;
		};				
	};

	backlight_lcd {
		compatible = "pwm-backlight";
		pwms = <&pwm3 0 12000>;
		brightness-levels = <0 4 8 16 32 64 128 255>;
		default-brightness-level = <7>;
		status = "disabled";
	};
		
	backlight_ldb{
		compatible = "pwm-backlight";
		pwms = <&pwm1 0 5000000>;
		brightness-levels = <0 4 8 16 32 64 128 255>;
		default-brightness-level = <7>;
		status = "disabled";
	};
	
	lcd@0 {
			compatible = "fsl,lcd";
			ipu_id = <0>;
			disp_id = <0>;
			default_ifmt = "RGB24";
			pinctrl-names = "default";
			pinctrl-0 = <&pinctrl_ipu1>;
			status = "disabled";
	};
	
	mxcfb1: fb@0 {
			compatible = "fsl,mxc_sdc_fb";
			disp_dev = "ldb";
			interface_pix_fmt = "RGB24";
			default_bpp = <24>;
			int_clk = <0>;
			late_init = <0>;
			status = "okay";
		};
	/*
	mxcfb1: fb@0{
			compatible = "fsl,mxc_sdc_fb";
			disp_dev = "lcd";
			interface_pix_fmt = "RGB24";
			mode_str ="AMPIRE-PSP";
			default_bpp = <16>;
			int_clk = <0>;
			late_init = <0>;
			status = "okay";
	};*/
	
	mxcfb2: fb@1 {
			compatible = "fsl,mxc_sdc_fb";
			disp_dev = "hdmi";
			interface_pix_fmt = "RGB24";
			mode_str ="1920x1080M@60";
			default_bpp = <24>;
			int_clk = <0>;
			late_init = <0>;
			status = "disabled";
	};
	
};

&ldb {
		status = "okay";

		lvds-channel@0 {
			fsl,data-mapping = "jeida";
			fsl,data-width = <24>;
			crtc = "ipu1-di0";
			primary;
			status = "okay";

			display-timings {
				native-mode = <&timing0>;
				timing0: hsd100pxn1 {
					clock-frequency = <10000000>;
					hactive = <480>;
					vactive = <272>;
					hfront-porch = <2 2 82>;
					hback-porch = <2 2 41>;
					hsync-len = <2 41 41>;
					vfront-porch = <1 2 227>;
					vback-porch = <1 2 11>;
					vsync-len = <1 10 11>;
			};
		};
	};
};

&clks {
	fsl,ldb-di0-parent = <&clks IMX6QDL_CLK_PLL5_VIDEO_DIV>;
	fsl,ldb-di1-parent = <&clks IMX6QDL_CLK_PLL5_VIDEO_DIV>;
};


&fec {
	pinctrl-names = "default";	
	pinctrl-0 = <&pinctrl_enet>;
	phy-mode = "rgmii";
	phy-reset-gpios = <&gpio1 25 1>;
	status = "okay";
	
	fixed-link {
					speed = <100>;
					full-duplex;
				  };

};

&hdmi_video {
	fsl,phy_reg_vlev = <0x0294>;
	fsl,phy_reg_cksymtx = <0x800d>;
	status = "disabled";
};

&hdmi_audio {
	status = "disabled";
};

&hdmi_cec {
	pinctrl-names = "default";
	pinctrl-0 = <&pinctrl_hdmi_cec>;
	status = "disabled";
};

&hdmi_core {
	ipu_id = <0>;
	disp_id = <1>;
	status = "disabled";
};

/* Touch */
&i2c1 {
	clock-frequency = <400000>;
	pinctrl-names = "default";
	pinctrl-0 = <&pinctrl_i2c1>;
	status = "okay";

	touchscreen@55 {
		compatible = "sitronix,st1633";
		reg = <0x55>;
<<<<<<< HEAD
		interrupt-parent = <&gpio3>;
		interrupts = <29 8>;
		wakeup-gpios = <&gpio3 30 GPIO_ACTIVE_HIGH>;
		/*gpios = <&gpio3 30 0>;*/	
=======
		interrupt-parent = <&gpio4>;
		interrupts = <6 8>;
		wakeup-gpios = <&gpio1 00 GPIO_ACTIVE_HIGH>;	
>>>>>>> 0173969c
	};	
};

/* HDMI 
 * PMIC
 * CLOCK
 * FPGA
 */
&i2c2 {
	clock-frequency = <100000>;
	pinctrl-names = "default";
	pinctrl-0 = <&pinctrl_i2c2>;
	status = "disabled";
	
	pmic: pfuze100@08 {
		compatible = "fsl,pfuze100";
		reg = <0x08>;
		regulators {
			sw1a_reg: sw1abc {
				regulator-min-microvolt = <300000>;
				regulator-max-microvolt = <1875000>;
				regulator-boot-on;
				regulator-always-on;
				regulator-ramp-delay = <6250>;
			};

			sw2_reg: sw2 {
				regulator-min-microvolt = <800000>;
				regulator-max-microvolt = <3300000>;
				regulator-boot-on;
				regulator-always-on;
			};

			sw3a_reg: sw3a {
				regulator-min-microvolt = <400000>;
				regulator-max-microvolt = <1975000>;
				regulator-boot-on;
				regulator-always-on;
			};

			sw4_reg: sw4 {
				regulator-min-microvolt = <800000>;
				regulator-max-microvolt = <3300000>;
			};

			snvs_reg: vsnvs {
				regulator-min-microvolt = <1000000>;
				regulator-max-microvolt = <3000000>;
				regulator-boot-on;
				regulator-always-on;
			};

			vref_reg: vrefddr {
				regulator-boot-on;
				regulator-always-on;
			};

			vgen1_reg: vgen1 {
				regulator-min-microvolt = <800000>;
				regulator-max-microvolt = <1550000>;
			};

			vgen2_reg: vgen2 {
				regulator-min-microvolt = <800000>;
				regulator-max-microvolt = <1550000>;
			};

			vgen3_reg: vgen3 {
				regulator-min-microvolt = <1800000>;
				regulator-max-microvolt = <3300000>;
			};

			vgen4_reg: vgen4 {
				regulator-min-microvolt = <1800000>;
				regulator-max-microvolt = <3300000>;
				regulator-always-on;
			};

			vgen5_reg: vgen5 {
				regulator-min-microvolt = <1800000>;
				regulator-max-microvolt = <3300000>;
				regulator-always-on;
			};

			vgen6_reg: vgen6 {
				regulator-min-microvolt = <1800000>;
				regulator-max-microvolt = <3300000>;
				regulator-always-on;
			};
		};
	};
	
	hdmi: edid@50 {
		compatible = "fsl,imx6-hdmi-i2c";
		reg = <0x50>;
	};
};

/* GYRO, PCIe */
&i2c3 {
	clock-frequency = <400000>;
	pinctrl-names = "default";
	pinctrl-0 = <&pinctrl_i2c3>;
	status = "okay";
	
	mpu6050@68 {
		compatible = "invensense,mpu6050";
		reg = <0x68>;
		interrupt-parent = <&gpio6>;
		interrupts = <11 0x01>;
		invensense,int_config = <0x10>;
		invensense,level_shifter = <0>;
		invensense,orientation = [01 00 00 00 01 00 00 00 01];
		invensense,sec_slave_type = <0>;
		invensense,key = [4e cc 7e eb f6 1e 35 22 00 34 0d 65 32 e9 94 89];
	};
	
	
};

&pwm1 {
	pinctrl-names = "default";
	pinctrl-0 = <&pinctrl_pwm1>;
	status = "disabled";
};


&pwm3 {
	pinctrl-names = "default";
	pinctrl-0 = <&pinctrl_pwm3>;
	status = "disabled";
};

&uart2 {
	pinctrl-names = "default";
	pinctrl-0 = <&pinctrl_uart2>;
	status = "okay";
};


&usbh1 {
	status = "okay";
};


&usbh1 {
	vbus-supply = <&reg_usb_h1_vbus>;
	status = "okay";
};


&usbotg {
	pinctrl-names = "default";
	pinctrl-0 = <&pinctrl_usbotg>;
	disable-over-current;
	dr_mode = "peripheral";
	status = "disabled";
};


&usdhc2 {
	pinctrl-names = "default";
	pinctrl-0 = <&pinctrl_usdhc2>;
	bus-width = <4>;
	cd-gpios = <&gpio2 2 GPIO_ACTIVE_LOW>;
	
	keep-power-in-suspend;
	enable-sdio-wakeup;
	status = "okay";
};


&usdhc3 {
	pinctrl-names = "default";
	pinctrl-0 = <&pinctrl_usdhc3>;
	bus-width = <8>;
	non-removable;
	keep-power-in-suspend;
	status = "okay";
};
	
&iomuxc {
	pinctrl-names = "default";
	pinctrl-0 = <&pinctrl_hog>;
	
	imx6qdl-ginhmi {
		
		pinctrl_hog: hoggrp {
			fsl,pins = <
				
<<<<<<< HEAD
				MX6QDL_PAD_EIM_D30__GPIO3_IO30 0x0f0b0	/* RGB Touch controller reset active low     */
				MX6QDL_PAD_EIM_D29__GPIO3_IO29 0x0f0b0	/* RGB Touch controller interrupt active low */
			
			/*											/*											 */
				
				MX6QDL_PAD_SD2_DAT2__GPIO1_IO13  0x80000000
				
=======
				MX6QDL_PAD_EIM_D30__GPIO3_IO30 0x0f0b0	/* Touch controller reset active low     */
				MX6QDL_PAD_EIM_D29__GPIO3_IO29 0x0f0b0	/* Touch controller interrupt active low */
>>>>>>> 0173969c
				MX6QDL_PAD_GPIO_18__SD3_VSELECT 0x17059
			>;
		};

				pinctrl_ecspi1: ecspi1grp {
					fsl,pins = <
						MX6QDL_PAD_EIM_D17__ECSPI1_MISO		0x100b1
						MX6QDL_PAD_EIM_D18__ECSPI1_MOSI		0x100b1
						MX6QDL_PAD_EIM_D16__ECSPI1_SCLK		0x100b1
					>;
				};

				pinctrl_ecspi1_cs: ecspi1cs {
					fsl,pins = <
						MX6QDL_PAD_EIM_D19__GPIO3_IO19 0x80000000
					>;
				};
		
		
		pinctrl_enet: enetgrp {
			fsl,pins = <
				MX6QDL_PAD_RGMII_TXC__RGMII_TXC			0x1b0b0
				MX6QDL_PAD_RGMII_TD0__RGMII_TD0			0x1b0b0
				MX6QDL_PAD_RGMII_TD1__RGMII_TD1			0x1b0b0
				MX6QDL_PAD_RGMII_TD2__RGMII_TD2			0x1b0b0
				MX6QDL_PAD_RGMII_TD3__RGMII_TD3			0x1b0b0
				MX6QDL_PAD_RGMII_TX_CTL__RGMII_TX_CTL	0x1b0b0
				MX6QDL_PAD_ENET_REF_CLK__ENET_TX_CLK	0x1b0b0
				MX6QDL_PAD_RGMII_RXC__RGMII_RXC			0x1b0b0
				MX6QDL_PAD_RGMII_RD0__RGMII_RD0			0x1b0b0
				MX6QDL_PAD_RGMII_RD1__RGMII_RD1			0x1b0b0
				MX6QDL_PAD_RGMII_RD2__RGMII_RD2			0x1b0b0
				MX6QDL_PAD_RGMII_RD3__RGMII_RD3			0x1b0b0
				MX6QDL_PAD_RGMII_RX_CTL__RGMII_RX_CTL	0x1b0b0
				
			>;
		};

		pinctrl_hdmi_cec: hdmicecgrp {
			fsl,pins = <
				MX6QDL_PAD_KEY_ROW2__HDMI_TX_CEC_LINE 0x1f8b0
			>;
		};
		
		pinctrl_i2c1: i2c1grp {
			fsl,pins = <
				MX6QDL_PAD_EIM_D21__I2C1_SCL 		0x4001b8b1
				MX6QDL_PAD_EIM_D28__I2C1_SDA 		0x4001b8b1
			>;
		};

		pinctrl_i2c2: i2c2grp {
			fsl,pins = <
				MX6QDL_PAD_KEY_COL3__I2C2_SCL		0x4001b8b1
				MX6QDL_PAD_KEY_ROW3__I2C2_SDA		0x4001b8b1
			>;
		};

		pinctrl_i2c3: i2c3grp {
			fsl,pins = <
				MX6QDL_PAD_GPIO_5__I2C3_SCL			0x4001b8b1
				MX6QDL_PAD_GPIO_6__I2C3_SDA			0x4001b8b1
			>;
		};

	
		pinctrl_pwm3: pwm3grp {
			fsl,pins = <
				MX6QDL_PAD_SD1_DAT1__PWM3_OUT		0x1b0b1
			>;
		};
		
		
		pinctrl_pwm1: pwm1grp {
					fsl,pins = <
						MX6QDL_PAD_GPIO_9__PWM1_OUT		0x1b0b1
					>;
				};
		
		pinctrl_uart2: uart2grp {
			fsl,pins = <
				MX6QDL_PAD_EIM_D26__UART2_TX_DATA	0x1b0b1
				MX6QDL_PAD_EIM_D27__UART2_RX_DATA	0x1b0b1
			>;
		};
				
	

		pinctrl_usbotg: usbotggrp {
			fsl,pins = <
				MX6QDL_PAD_GPIO_1__USB_OTG_ID 0x17059
			>;
		};


		pinctrl_usdhc2: usdhc2grp {
			fsl,pins = <
				MX6QDL_PAD_SD2_CMD__SD2_CMD		0x17059
				MX6QDL_PAD_SD2_CLK__SD2_CLK		0x10059
				MX6QDL_PAD_SD2_DAT0__SD2_DATA0		0x17059
				MX6QDL_PAD_SD2_DAT1__SD2_DATA1		0x17059
				MX6QDL_PAD_SD2_DAT2__SD2_DATA2		0x17059
				MX6QDL_PAD_SD2_DAT3__SD2_DATA3		0x17059
			>;
		};
		
		pinctrl_usdhc3: usdhc3grp {
			fsl,pins = <
				MX6QDL_PAD_SD3_CMD__SD3_CMD			0x17059
				MX6QDL_PAD_SD3_CLK__SD3_CLK			0x10059
				MX6QDL_PAD_SD3_DAT0__SD3_DATA0		0x17059
				MX6QDL_PAD_SD3_DAT1__SD3_DATA1		0x17059
				MX6QDL_PAD_SD3_DAT2__SD3_DATA2		0x17059
				MX6QDL_PAD_SD3_DAT3__SD3_DATA3		0x17059
				MX6QDL_PAD_SD3_DAT4__SD3_DATA4		0x17059
				MX6QDL_PAD_SD3_DAT5__SD3_DATA5		0x17059
				MX6QDL_PAD_SD3_DAT6__SD3_DATA6		0x17059
				MX6QDL_PAD_SD3_DAT7__SD3_DATA7		0x17059
			>;
		};
		
		pinctrl_ipu1: ipu1grp {
					fsl,pins = <
						MX6QDL_PAD_DI0_DISP_CLK__IPU1_DI0_DISP_CLK 0x08
						MX6QDL_PAD_DI0_PIN15__IPU1_DI0_PIN15       0x08
						MX6QDL_PAD_DI0_PIN2__IPU1_DI0_PIN02        0x08
						MX6QDL_PAD_DI0_PIN3__IPU1_DI0_PIN03        0x08
						MX6QDL_PAD_DI0_PIN4__IPU1_DI0_PIN04        0x80000000 
						MX6QDL_PAD_DISP0_DAT0__IPU1_DISP0_DATA00   0x08
						MX6QDL_PAD_DISP0_DAT1__IPU1_DISP0_DATA01   0x08
						MX6QDL_PAD_DISP0_DAT2__IPU1_DISP0_DATA02   0x08
						MX6QDL_PAD_DISP0_DAT3__IPU1_DISP0_DATA03   0x08
						MX6QDL_PAD_DISP0_DAT4__IPU1_DISP0_DATA04   0x08
						MX6QDL_PAD_DISP0_DAT5__IPU1_DISP0_DATA05   0x08
						MX6QDL_PAD_DISP0_DAT6__IPU1_DISP0_DATA06   0x08
						MX6QDL_PAD_DISP0_DAT7__IPU1_DISP0_DATA07   0x08
						MX6QDL_PAD_DISP0_DAT8__IPU1_DISP0_DATA08   0x08
						MX6QDL_PAD_DISP0_DAT9__IPU1_DISP0_DATA09   0x08
						MX6QDL_PAD_DISP0_DAT10__IPU1_DISP0_DATA10  0x08
						MX6QDL_PAD_DISP0_DAT11__IPU1_DISP0_DATA11  0x08
						MX6QDL_PAD_DISP0_DAT12__IPU1_DISP0_DATA12  0x08
						MX6QDL_PAD_DISP0_DAT13__IPU1_DISP0_DATA13  0x08
						MX6QDL_PAD_DISP0_DAT14__IPU1_DISP0_DATA14  0x08
						MX6QDL_PAD_DISP0_DAT15__IPU1_DISP0_DATA15  0x08
						MX6QDL_PAD_DISP0_DAT16__IPU1_DISP0_DATA16  0x08
						MX6QDL_PAD_DISP0_DAT17__IPU1_DISP0_DATA17  0x08
						MX6QDL_PAD_DISP0_DAT18__IPU1_DISP0_DATA18  0x08
						MX6QDL_PAD_DISP0_DAT19__IPU1_DISP0_DATA19  0x08
						MX6QDL_PAD_DISP0_DAT20__IPU1_DISP0_DATA20  0x08
						MX6QDL_PAD_DISP0_DAT21__IPU1_DISP0_DATA21  0x08
						MX6QDL_PAD_DISP0_DAT22__IPU1_DISP0_DATA22  0x08
						MX6QDL_PAD_DISP0_DAT23__IPU1_DISP0_DATA23  0x08
					>;
				};
		
		
		
		pinctrl_weim_cs0: weimcs0grp {
			fsl,pins = <
				MX6QDL_PAD_EIM_CS0__EIM_CS0_B		0xb0b1
			>;
		};

		pinctrl_weim_nor: weimnorgrp {										
			fsl,pins = <
				MX6QDL_PAD_EIM_OE__EIM_OE_B			0xb0b1
				MX6QDL_PAD_EIM_RW__EIM_RW			0xb0b1
				MX6QDL_PAD_EIM_WAIT__EIM_DTACK_B	0xb060
				MX6QDL_PAD_EIM_DA0__EIM_AD00		0xb0b1
				MX6QDL_PAD_EIM_DA1__EIM_AD01		0xb0b1
				MX6QDL_PAD_EIM_DA2__EIM_AD02		0xb0b1
				MX6QDL_PAD_EIM_DA3__EIM_AD03		0xb0b1
				MX6QDL_PAD_EIM_DA4__EIM_AD04		0xb0b1
				MX6QDL_PAD_EIM_DA5__EIM_AD05		0xb0b1
				MX6QDL_PAD_EIM_DA6__EIM_AD06		0xb0b1
				MX6QDL_PAD_EIM_DA7__EIM_AD07		0xb0b1
				MX6QDL_PAD_EIM_DA8__EIM_AD08		0xb0b1
				MX6QDL_PAD_EIM_DA9__EIM_AD09		0xb0b1
				MX6QDL_PAD_EIM_DA10__EIM_AD10		0xb0b1
				MX6QDL_PAD_EIM_DA11__EIM_AD11		0xb0b1
				MX6QDL_PAD_EIM_DA12__EIM_AD12		0xb0b1
				MX6QDL_PAD_EIM_DA13__EIM_AD13		0xb0b1
				MX6QDL_PAD_EIM_DA14__EIM_AD14		0xb0b1
				MX6QDL_PAD_EIM_DA15__EIM_AD15		0xb0b1
				MX6QDL_PAD_CSI0_DATA_EN__EIM_DATA00 0x1b0b0
				MX6QDL_PAD_CSI0_VSYNC__EIM_DATA01 	0x1b0b0
				MX6QDL_PAD_CSI0_DAT4__EIM_DATA02  	0x1b0b0
				MX6QDL_PAD_CSI0_DAT5__EIM_DATA03 	0x1b0b0
				MX6QDL_PAD_CSI0_DAT6__EIM_DATA04 	0x1b0b0
				MX6QDL_PAD_CSI0_DAT7__EIM_DATA05 	0x1b0b0
				MX6QDL_PAD_CSI0_DAT8__EIM_DATA06 	0x1b0b0
				MX6QDL_PAD_CSI0_DAT9__EIM_DATA07 	0x1b0b0
				MX6QDL_PAD_CSI0_DAT12__EIM_DATA08 	0x1b0b0
				MX6QDL_PAD_CSI0_DAT13__EIM_DATA09 	0x1b0b0
				MX6QDL_PAD_CSI0_DAT14__EIM_DATA10 	0x1b0b0
				MX6QDL_PAD_CSI0_DAT15__EIM_DATA11 	0x1b0b0
				MX6QDL_PAD_CSI0_DAT16__EIM_DATA12 	0x1b0b0
				MX6QDL_PAD_CSI0_DAT17__EIM_DATA13 	0x1b0b0
				MX6QDL_PAD_CSI0_DAT18__EIM_DATA14 	0x1b0b0
				MX6QDL_PAD_CSI0_DAT19__EIM_DATA15 	0x1b0b0
			>;
		};
	};
};




<|MERGE_RESOLUTION|>--- conflicted
+++ resolved
@@ -63,11 +63,7 @@
 		
 		reg_sd2_vmmc: regulator@4 {
 			compatible = "regulator-fixed";
-<<<<<<< HEAD
 			regulator-name = "P3V3_SD2_SWITCHED";
-=======
-			regulator-name = "P3V3_SDa_SWITCHED";
->>>>>>> 0173969c
 			regulator-min-microvolt = <3300000>;
 			regulator-max-microvolt = <3300000>;
 			gpio = <&gpio2 2 GPIO_ACTIVE_HIGH>;
@@ -223,16 +219,10 @@
 	touchscreen@55 {
 		compatible = "sitronix,st1633";
 		reg = <0x55>;
-<<<<<<< HEAD
 		interrupt-parent = <&gpio3>;
 		interrupts = <29 8>;
 		wakeup-gpios = <&gpio3 30 GPIO_ACTIVE_HIGH>;
 		/*gpios = <&gpio3 30 0>;*/	
-=======
-		interrupt-parent = <&gpio4>;
-		interrupts = <6 8>;
-		wakeup-gpios = <&gpio1 00 GPIO_ACTIVE_HIGH>;	
->>>>>>> 0173969c
 	};	
 };
 
@@ -423,7 +413,6 @@
 		pinctrl_hog: hoggrp {
 			fsl,pins = <
 				
-<<<<<<< HEAD
 				MX6QDL_PAD_EIM_D30__GPIO3_IO30 0x0f0b0	/* RGB Touch controller reset active low     */
 				MX6QDL_PAD_EIM_D29__GPIO3_IO29 0x0f0b0	/* RGB Touch controller interrupt active low */
 			
@@ -431,10 +420,6 @@
 				
 				MX6QDL_PAD_SD2_DAT2__GPIO1_IO13  0x80000000
 				
-=======
-				MX6QDL_PAD_EIM_D30__GPIO3_IO30 0x0f0b0	/* Touch controller reset active low     */
-				MX6QDL_PAD_EIM_D29__GPIO3_IO29 0x0f0b0	/* Touch controller interrupt active low */
->>>>>>> 0173969c
 				MX6QDL_PAD_GPIO_18__SD3_VSELECT 0x17059
 			>;
 		};
