--- conflicted
+++ resolved
@@ -40,13 +40,7 @@
 	if (oh == NULL)
 		return -EINVAL;
 
-<<<<<<< HEAD
-	pdev = omap_device_build(dev_name, 0, oh, NULL, 0,
-				omap_spinlock_latency,
-				ARRAY_SIZE(omap_spinlock_latency), false);
-=======
 	pdev = omap_device_build(dev_name, 0, oh, NULL, 0, NULL, 0, false);
->>>>>>> df80442d
 	if (IS_ERR(pdev)) {
 		pr_err("Can't build omap_device for %s:%s\n", dev_name,
 								oh_name);
