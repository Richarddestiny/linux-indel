--- conflicted
+++ resolved
@@ -1083,24 +1083,6 @@
 	/* kprobes don't want to hook the spurious faults: */
 	if (unlikely(kprobes_fault(regs)))
 		return;
-<<<<<<< HEAD
-	/*
-	 * It's safe to allow irq's after cr2 has been saved and the
-	 * vmalloc fault has been handled.
-	 *
-	 * User-mode registers count as a user access even for any
-	 * potential system fault or CPU buglet:
-	 */
-	if (user_mode_vm(regs)) {
-		local_irq_enable();
-		error_code |= PF_USER;
-		flags |= FAULT_FLAG_USER;
-	} else {
-		if (regs->flags & X86_EFLAGS_IF)
-			local_irq_enable();
-	}
-=======
->>>>>>> d8ec26d7
 
 	if (unlikely(error_code & PF_RSVD))
 		pgtable_bad(regs, error_code, address);
@@ -1120,9 +1102,6 @@
 		bad_area_nosemaphore(regs, error_code, address);
 		return;
 	}
-
-	if (error_code & PF_WRITE)
-		flags |= FAULT_FLAG_WRITE;
 
 	/*
 	 * It's safe to allow irq's after cr2 has been saved and the
