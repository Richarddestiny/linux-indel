/*
 *  linux/drivers/block/loop.c
 *
 *  Written by Theodore Ts'o, 3/29/93
 *
 * Copyright 1993 by Theodore Ts'o.  Redistribution of this file is
 * permitted under the GNU General Public License.
 *
 * DES encryption plus some minor changes by Werner Almesberger, 30-MAY-1993
 * more DES encryption plus IDEA encryption by Nicholas J. Leon, June 20, 1996
 *
 * Modularized and updated for 1.1.16 kernel - Mitch Dsouza 28th May 1994
 * Adapted for 1.3.59 kernel - Andries Brouwer, 1 Feb 1996
 *
 * Fixed do_loop_request() re-entrancy - Vincent.Renardias@waw.com Mar 20, 1997
 *
 * Added devfs support - Richard Gooch <rgooch@atnf.csiro.au> 16-Jan-1998
 *
 * Handle sparse backing files correctly - Kenn Humborg, Jun 28, 1998
 *
 * Loadable modules and other fixes by AK, 1998
 *
 * Make real block number available to downstream transfer functions, enables
 * CBC (and relatives) mode encryption requiring unique IVs per data block.
 * Reed H. Petty, rhp@draper.net
 *
 * Maximum number of loop devices now dynamic via max_loop module parameter.
 * Russell Kroll <rkroll@exploits.org> 19990701
 *
 * Maximum number of loop devices when compiled-in now selectable by passing
 * max_loop=<1-255> to the kernel on boot.
 * Erik I. Bolsø, <eriki@himolde.no>, Oct 31, 1999
 *
 * Completely rewrite request handling to be make_request_fn style and
 * non blocking, pushing work to a helper thread. Lots of fixes from
 * Al Viro too.
 * Jens Axboe <axboe@suse.de>, Nov 2000
 *
 * Support up to 256 loop devices
 * Heinz Mauelshagen <mge@sistina.com>, Feb 2002
 *
 * Support for falling back on the write file operation when the address space
 * operations write_begin is not available on the backing filesystem.
 * Anton Altaparmakov, 16 Feb 2005
 *
 * Still To Fix:
 * - Advisory locking is ignored here.
 * - Should use an own CAP_* category instead of CAP_SYS_ADMIN
 *
 */

#include <linux/module.h>
#include <linux/moduleparam.h>
#include <linux/sched.h>
#include <linux/fs.h>
#include <linux/file.h>
#include <linux/stat.h>
#include <linux/errno.h>
#include <linux/major.h>
#include <linux/wait.h>
#include <linux/blkdev.h>
#include <linux/blkpg.h>
#include <linux/init.h>
#include <linux/swap.h>
#include <linux/slab.h>
#include <linux/loop.h>
#include <linux/compat.h>
#include <linux/suspend.h>
#include <linux/freezer.h>
#include <linux/mutex.h>
#include <linux/writeback.h>
#include <linux/buffer_head.h>		/* for invalidate_bdev() */
#include <linux/completion.h>
#include <linux/highmem.h>
#include <linux/kthread.h>
#include <linux/splice.h>
#include <linux/sysfs.h>
#include <linux/miscdevice.h>
#include <linux/falloc.h>

#include <asm/uaccess.h>

static DEFINE_IDR(loop_index_idr);
static DEFINE_MUTEX(loop_index_mutex);

static int max_part;
static int part_shift;

/*
 * Transfer functions
 */
static int transfer_none(struct loop_device *lo, int cmd,
			 struct page *raw_page, unsigned raw_off,
			 struct page *loop_page, unsigned loop_off,
			 int size, sector_t real_block)
{
	char *raw_buf = kmap_atomic(raw_page, KM_USER0) + raw_off;
	char *loop_buf = kmap_atomic(loop_page, KM_USER1) + loop_off;

	if (cmd == READ)
		memcpy(loop_buf, raw_buf, size);
	else
		memcpy(raw_buf, loop_buf, size);

	kunmap_atomic(loop_buf, KM_USER1);
	kunmap_atomic(raw_buf, KM_USER0);
	cond_resched();
	return 0;
}

static int transfer_xor(struct loop_device *lo, int cmd,
			struct page *raw_page, unsigned raw_off,
			struct page *loop_page, unsigned loop_off,
			int size, sector_t real_block)
{
	char *raw_buf = kmap_atomic(raw_page, KM_USER0) + raw_off;
	char *loop_buf = kmap_atomic(loop_page, KM_USER1) + loop_off;
	char *in, *out, *key;
	int i, keysize;

	if (cmd == READ) {
		in = raw_buf;
		out = loop_buf;
	} else {
		in = loop_buf;
		out = raw_buf;
	}

	key = lo->lo_encrypt_key;
	keysize = lo->lo_encrypt_key_size;
	for (i = 0; i < size; i++)
		*out++ = *in++ ^ key[(i & 511) % keysize];

	kunmap_atomic(loop_buf, KM_USER1);
	kunmap_atomic(raw_buf, KM_USER0);
	cond_resched();
	return 0;
}

static int xor_init(struct loop_device *lo, const struct loop_info64 *info)
{
	if (unlikely(info->lo_encrypt_key_size <= 0))
		return -EINVAL;
	return 0;
}

static struct loop_func_table none_funcs = {
	.number = LO_CRYPT_NONE,
	.transfer = transfer_none,
}; 	

static struct loop_func_table xor_funcs = {
	.number = LO_CRYPT_XOR,
	.transfer = transfer_xor,
	.init = xor_init
}; 	

/* xfer_funcs[0] is special - its release function is never called */
static struct loop_func_table *xfer_funcs[MAX_LO_CRYPT] = {
	&none_funcs,
	&xor_funcs
};

static loff_t get_size(loff_t offset, loff_t sizelimit, struct file *file)
{
	loff_t size, loopsize;

	/* Compute loopsize in bytes */
	size = i_size_read(file->f_mapping->host);
	loopsize = size - offset;
	/* offset is beyond i_size, wierd but possible */
	if (loopsize < 0)
		return 0;

	if (sizelimit > 0 && sizelimit < loopsize)
		loopsize = sizelimit;
	/*
	 * Unfortunately, if we want to do I/O on the device,
	 * the number of 512-byte sectors has to fit into a sector_t.
	 */
	return loopsize >> 9;
}

static loff_t get_loop_size(struct loop_device *lo, struct file *file)
{
	return get_size(lo->lo_offset, lo->lo_sizelimit, file);
}

static int
figure_loop_size(struct loop_device *lo, loff_t offset, loff_t sizelimit)
{
	loff_t size = get_size(offset, sizelimit, lo->lo_backing_file);
	sector_t x = (sector_t)size;

	if (unlikely((loff_t)x != size))
		return -EFBIG;
	if (lo->lo_offset != offset)
		lo->lo_offset = offset;
	if (lo->lo_sizelimit != sizelimit)
		lo->lo_sizelimit = sizelimit;
	set_capacity(lo->lo_disk, x);
	return 0;
}

static inline int
lo_do_transfer(struct loop_device *lo, int cmd,
	       struct page *rpage, unsigned roffs,
	       struct page *lpage, unsigned loffs,
	       int size, sector_t rblock)
{
	if (unlikely(!lo->transfer))
		return 0;

	return lo->transfer(lo, cmd, rpage, roffs, lpage, loffs, size, rblock);
}

/**
 * __do_lo_send_write - helper for writing data to a loop device
 *
 * This helper just factors out common code between do_lo_send_direct_write()
 * and do_lo_send_write().
 */
static int __do_lo_send_write(struct file *file,
		u8 *buf, const int len, loff_t pos)
{
	ssize_t bw;
	mm_segment_t old_fs = get_fs();

	set_fs(get_ds());
	bw = file->f_op->write(file, buf, len, &pos);
	set_fs(old_fs);
	if (likely(bw == len))
		return 0;
	printk(KERN_ERR "loop: Write error at byte offset %llu, length %i.\n",
			(unsigned long long)pos, len);
	if (bw >= 0)
		bw = -EIO;
	return bw;
}

/**
 * do_lo_send_direct_write - helper for writing data to a loop device
 *
 * This is the fast, non-transforming version that does not need double
 * buffering.
 */
static int do_lo_send_direct_write(struct loop_device *lo,
		struct bio_vec *bvec, loff_t pos, struct page *page)
{
	ssize_t bw = __do_lo_send_write(lo->lo_backing_file,
			kmap(bvec->bv_page) + bvec->bv_offset,
			bvec->bv_len, pos);
	kunmap(bvec->bv_page);
	cond_resched();
	return bw;
}

/**
 * do_lo_send_write - helper for writing data to a loop device
 *
 * This is the slow, transforming version that needs to double buffer the
 * data as it cannot do the transformations in place without having direct
 * access to the destination pages of the backing file.
 */
static int do_lo_send_write(struct loop_device *lo, struct bio_vec *bvec,
		loff_t pos, struct page *page)
{
	int ret = lo_do_transfer(lo, WRITE, page, 0, bvec->bv_page,
			bvec->bv_offset, bvec->bv_len, pos >> 9);
	if (likely(!ret))
		return __do_lo_send_write(lo->lo_backing_file,
				page_address(page), bvec->bv_len,
				pos);
	printk(KERN_ERR "loop: Transfer error at byte offset %llu, "
			"length %i.\n", (unsigned long long)pos, bvec->bv_len);
	if (ret > 0)
		ret = -EIO;
	return ret;
}

static int lo_send(struct loop_device *lo, struct bio *bio, loff_t pos)
{
	int (*do_lo_send)(struct loop_device *, struct bio_vec *, loff_t,
			struct page *page);
	struct bio_vec *bvec;
	struct page *page = NULL;
	int i, ret = 0;

	if (lo->transfer != transfer_none) {
		page = alloc_page(GFP_NOIO | __GFP_HIGHMEM);
		if (unlikely(!page))
			goto fail;
		kmap(page);
		do_lo_send = do_lo_send_write;
	} else {
		do_lo_send = do_lo_send_direct_write;
	}

	bio_for_each_segment(bvec, bio, i) {
		ret = do_lo_send(lo, bvec, pos, page);
		if (ret < 0)
			break;
		pos += bvec->bv_len;
	}
	if (page) {
		kunmap(page);
		__free_page(page);
	}
out:
	return ret;
fail:
	printk(KERN_ERR "loop: Failed to allocate temporary page for write.\n");
	ret = -ENOMEM;
	goto out;
}

struct lo_read_data {
	struct loop_device *lo;
	struct page *page;
	unsigned offset;
	int bsize;
};

static int
lo_splice_actor(struct pipe_inode_info *pipe, struct pipe_buffer *buf,
		struct splice_desc *sd)
{
	struct lo_read_data *p = sd->u.data;
	struct loop_device *lo = p->lo;
	struct page *page = buf->page;
	sector_t IV;
	int size;

	IV = ((sector_t) page->index << (PAGE_CACHE_SHIFT - 9)) +
							(buf->offset >> 9);
	size = sd->len;
	if (size > p->bsize)
		size = p->bsize;

	if (lo_do_transfer(lo, READ, page, buf->offset, p->page, p->offset, size, IV)) {
		printk(KERN_ERR "loop: transfer error block %ld\n",
		       page->index);
		size = -EINVAL;
	}

	flush_dcache_page(p->page);

	if (size > 0)
		p->offset += size;

	return size;
}

static int
lo_direct_splice_actor(struct pipe_inode_info *pipe, struct splice_desc *sd)
{
	return __splice_from_pipe(pipe, sd, lo_splice_actor);
}

static int
do_lo_receive(struct loop_device *lo,
	      struct bio_vec *bvec, int bsize, loff_t pos)
{
	struct lo_read_data cookie;
	struct splice_desc sd;
	struct file *file;
	long retval;

	cookie.lo = lo;
	cookie.page = bvec->bv_page;
	cookie.offset = bvec->bv_offset;
	cookie.bsize = bsize;

	sd.len = 0;
	sd.total_len = bvec->bv_len;
	sd.flags = 0;
	sd.pos = pos;
	sd.u.data = &cookie;

	file = lo->lo_backing_file;
	retval = splice_direct_to_actor(file, &sd, lo_direct_splice_actor);

	if (retval < 0)
		return retval;
	if (retval != bvec->bv_len)
		return -EIO;
	return 0;
}

static int
lo_receive(struct loop_device *lo, struct bio *bio, int bsize, loff_t pos)
{
	struct bio_vec *bvec;
	int i, ret = 0;

	bio_for_each_segment(bvec, bio, i) {
		ret = do_lo_receive(lo, bvec, bsize, pos);
		if (ret < 0)
			break;
		pos += bvec->bv_len;
	}
	return ret;
}

static int do_bio_filebacked(struct loop_device *lo, struct bio *bio)
{
	loff_t pos;
	int ret;

	pos = ((loff_t) bio->bi_sector << 9) + lo->lo_offset;

	if (bio_rw(bio) == WRITE) {
		struct file *file = lo->lo_backing_file;

		if (bio->bi_rw & REQ_FLUSH) {
			ret = vfs_fsync(file, 0);
			if (unlikely(ret && ret != -EINVAL)) {
				ret = -EIO;
				goto out;
			}
		}

		/*
		 * We use punch hole to reclaim the free space used by the
<<<<<<< HEAD
		 * image a.k.a. discard. However we do support discard if
=======
		 * image a.k.a. discard. However we do not support discard if
>>>>>>> 6350323a
		 * encryption is enabled, because it may give an attacker
		 * useful information.
		 */
		if (bio->bi_rw & REQ_DISCARD) {
			struct file *file = lo->lo_backing_file;
			int mode = FALLOC_FL_PUNCH_HOLE | FALLOC_FL_KEEP_SIZE;

			if ((!file->f_op->fallocate) ||
			    lo->lo_encrypt_key_size) {
				ret = -EOPNOTSUPP;
				goto out;
			}
			ret = file->f_op->fallocate(file, mode, pos,
						    bio->bi_size);
			if (unlikely(ret && ret != -EINVAL &&
				     ret != -EOPNOTSUPP))
				ret = -EIO;
			goto out;
		}

		ret = lo_send(lo, bio, pos);

		if ((bio->bi_rw & REQ_FUA) && !ret) {
			ret = vfs_fsync(file, 0);
			if (unlikely(ret && ret != -EINVAL))
				ret = -EIO;
		}
	} else
		ret = lo_receive(lo, bio, lo->lo_blocksize, pos);

out:
	return ret;
}

/*
 * Add bio to back of pending list
 */
static void loop_add_bio(struct loop_device *lo, struct bio *bio)
{
	bio_list_add(&lo->lo_bio_list, bio);
}

/*
 * Grab first pending buffer
 */
static struct bio *loop_get_bio(struct loop_device *lo)
{
	return bio_list_pop(&lo->lo_bio_list);
}

static void loop_make_request(struct request_queue *q, struct bio *old_bio)
{
	struct loop_device *lo = q->queuedata;
	int rw = bio_rw(old_bio);

	if (rw == READA)
		rw = READ;

	BUG_ON(!lo || (rw != READ && rw != WRITE));

	spin_lock_irq(&lo->lo_lock);
	if (lo->lo_state != Lo_bound)
		goto out;
	if (unlikely(rw == WRITE && (lo->lo_flags & LO_FLAGS_READ_ONLY)))
		goto out;
	loop_add_bio(lo, old_bio);
	wake_up(&lo->lo_event);
	spin_unlock_irq(&lo->lo_lock);
	return;

out:
	spin_unlock_irq(&lo->lo_lock);
	bio_io_error(old_bio);
}

struct switch_request {
	struct file *file;
	struct completion wait;
};

static void do_loop_switch(struct loop_device *, struct switch_request *);

static inline void loop_handle_bio(struct loop_device *lo, struct bio *bio)
{
	if (unlikely(!bio->bi_bdev)) {
		do_loop_switch(lo, bio->bi_private);
		bio_put(bio);
	} else {
		int ret = do_bio_filebacked(lo, bio);
		bio_endio(bio, ret);
	}
}

/*
 * worker thread that handles reads/writes to file backed loop devices,
 * to avoid blocking in our make_request_fn. it also does loop decrypting
 * on reads for block backed loop, as that is too heavy to do from
 * b_end_io context where irqs may be disabled.
 *
 * Loop explanation:  loop_clr_fd() sets lo_state to Lo_rundown before
 * calling kthread_stop().  Therefore once kthread_should_stop() is
 * true, make_request will not place any more requests.  Therefore
 * once kthread_should_stop() is true and lo_bio is NULL, we are
 * done with the loop.
 */
static int loop_thread(void *data)
{
	struct loop_device *lo = data;
	struct bio *bio;

	set_user_nice(current, -20);

	while (!kthread_should_stop() || !bio_list_empty(&lo->lo_bio_list)) {

		wait_event_interruptible(lo->lo_event,
				!bio_list_empty(&lo->lo_bio_list) ||
				kthread_should_stop());

		if (bio_list_empty(&lo->lo_bio_list))
			continue;
		spin_lock_irq(&lo->lo_lock);
		bio = loop_get_bio(lo);
		spin_unlock_irq(&lo->lo_lock);

		BUG_ON(!bio);
		loop_handle_bio(lo, bio);
	}

	return 0;
}

/*
 * loop_switch performs the hard work of switching a backing store.
 * First it needs to flush existing IO, it does this by sending a magic
 * BIO down the pipe. The completion of this BIO does the actual switch.
 */
static int loop_switch(struct loop_device *lo, struct file *file)
{
	struct switch_request w;
	struct bio *bio = bio_alloc(GFP_KERNEL, 0);
	if (!bio)
		return -ENOMEM;
	init_completion(&w.wait);
	w.file = file;
	bio->bi_private = &w;
	bio->bi_bdev = NULL;
	loop_make_request(lo->lo_queue, bio);
	wait_for_completion(&w.wait);
	return 0;
}

/*
 * Helper to flush the IOs in loop, but keeping loop thread running
 */
static int loop_flush(struct loop_device *lo)
{
	/* loop not yet configured, no running thread, nothing to flush */
	if (!lo->lo_thread)
		return 0;

	return loop_switch(lo, NULL);
}

/*
 * Do the actual switch; called from the BIO completion routine
 */
static void do_loop_switch(struct loop_device *lo, struct switch_request *p)
{
	struct file *file = p->file;
	struct file *old_file = lo->lo_backing_file;
	struct address_space *mapping;

	/* if no new file, only flush of queued bios requested */
	if (!file)
		goto out;

	mapping = file->f_mapping;
	mapping_set_gfp_mask(old_file->f_mapping, lo->old_gfp_mask);
	lo->lo_backing_file = file;
	lo->lo_blocksize = S_ISBLK(mapping->host->i_mode) ?
		mapping->host->i_bdev->bd_block_size : PAGE_SIZE;
	lo->old_gfp_mask = mapping_gfp_mask(mapping);
	mapping_set_gfp_mask(mapping, lo->old_gfp_mask & ~(__GFP_IO|__GFP_FS));
out:
	complete(&p->wait);
}


/*
 * loop_change_fd switched the backing store of a loopback device to
 * a new file. This is useful for operating system installers to free up
 * the original file and in High Availability environments to switch to
 * an alternative location for the content in case of server meltdown.
 * This can only work if the loop device is used read-only, and if the
 * new backing store is the same size and type as the old backing store.
 */
static int loop_change_fd(struct loop_device *lo, struct block_device *bdev,
			  unsigned int arg)
{
	struct file	*file, *old_file;
	struct inode	*inode;
	int		error;

	error = -ENXIO;
	if (lo->lo_state != Lo_bound)
		goto out;

	/* the loop device has to be read-only */
	error = -EINVAL;
	if (!(lo->lo_flags & LO_FLAGS_READ_ONLY))
		goto out;

	error = -EBADF;
	file = fget(arg);
	if (!file)
		goto out;

	inode = file->f_mapping->host;
	old_file = lo->lo_backing_file;

	error = -EINVAL;

	if (!S_ISREG(inode->i_mode) && !S_ISBLK(inode->i_mode))
		goto out_putf;

	/* size of the new backing store needs to be the same */
	if (get_loop_size(lo, file) != get_loop_size(lo, old_file))
		goto out_putf;

	/* and ... switch */
	error = loop_switch(lo, file);
	if (error)
		goto out_putf;

	fput(old_file);
	if (lo->lo_flags & LO_FLAGS_PARTSCAN)
		ioctl_by_bdev(bdev, BLKRRPART, 0);
	return 0;

 out_putf:
	fput(file);
 out:
	return error;
}

static inline int is_loop_device(struct file *file)
{
	struct inode *i = file->f_mapping->host;

	return i && S_ISBLK(i->i_mode) && MAJOR(i->i_rdev) == LOOP_MAJOR;
}

/* loop sysfs attributes */

static ssize_t loop_attr_show(struct device *dev, char *page,
			      ssize_t (*callback)(struct loop_device *, char *))
{
	struct gendisk *disk = dev_to_disk(dev);
	struct loop_device *lo = disk->private_data;

	return callback(lo, page);
}

#define LOOP_ATTR_RO(_name)						\
static ssize_t loop_attr_##_name##_show(struct loop_device *, char *);	\
static ssize_t loop_attr_do_show_##_name(struct device *d,		\
				struct device_attribute *attr, char *b)	\
{									\
	return loop_attr_show(d, b, loop_attr_##_name##_show);		\
}									\
static struct device_attribute loop_attr_##_name =			\
	__ATTR(_name, S_IRUGO, loop_attr_do_show_##_name, NULL);

static ssize_t loop_attr_backing_file_show(struct loop_device *lo, char *buf)
{
	ssize_t ret;
	char *p = NULL;

	spin_lock_irq(&lo->lo_lock);
	if (lo->lo_backing_file)
		p = d_path(&lo->lo_backing_file->f_path, buf, PAGE_SIZE - 1);
	spin_unlock_irq(&lo->lo_lock);

	if (IS_ERR_OR_NULL(p))
		ret = PTR_ERR(p);
	else {
		ret = strlen(p);
		memmove(buf, p, ret);
		buf[ret++] = '\n';
		buf[ret] = 0;
	}

	return ret;
}

static ssize_t loop_attr_offset_show(struct loop_device *lo, char *buf)
{
	return sprintf(buf, "%llu\n", (unsigned long long)lo->lo_offset);
}

static ssize_t loop_attr_sizelimit_show(struct loop_device *lo, char *buf)
{
	return sprintf(buf, "%llu\n", (unsigned long long)lo->lo_sizelimit);
}

static ssize_t loop_attr_autoclear_show(struct loop_device *lo, char *buf)
{
	int autoclear = (lo->lo_flags & LO_FLAGS_AUTOCLEAR);

	return sprintf(buf, "%s\n", autoclear ? "1" : "0");
}

static ssize_t loop_attr_partscan_show(struct loop_device *lo, char *buf)
{
	int partscan = (lo->lo_flags & LO_FLAGS_PARTSCAN);

	return sprintf(buf, "%s\n", partscan ? "1" : "0");
}

LOOP_ATTR_RO(backing_file);
LOOP_ATTR_RO(offset);
LOOP_ATTR_RO(sizelimit);
LOOP_ATTR_RO(autoclear);
LOOP_ATTR_RO(partscan);

static struct attribute *loop_attrs[] = {
	&loop_attr_backing_file.attr,
	&loop_attr_offset.attr,
	&loop_attr_sizelimit.attr,
	&loop_attr_autoclear.attr,
	&loop_attr_partscan.attr,
	NULL,
};

static struct attribute_group loop_attribute_group = {
	.name = "loop",
	.attrs= loop_attrs,
};

static int loop_sysfs_init(struct loop_device *lo)
{
	return sysfs_create_group(&disk_to_dev(lo->lo_disk)->kobj,
				  &loop_attribute_group);
}

static void loop_sysfs_exit(struct loop_device *lo)
{
	sysfs_remove_group(&disk_to_dev(lo->lo_disk)->kobj,
			   &loop_attribute_group);
}

static void loop_config_discard(struct loop_device *lo)
{
	struct file *file = lo->lo_backing_file;
	struct inode *inode = file->f_mapping->host;
	struct request_queue *q = lo->lo_queue;

	/*
	 * We use punch hole to reclaim the free space used by the
	 * image a.k.a. discard. However we do support discard if
	 * encryption is enabled, because it may give an attacker
	 * useful information.
	 */
	if ((!file->f_op->fallocate) ||
	    lo->lo_encrypt_key_size) {
		q->limits.discard_granularity = 0;
		q->limits.discard_alignment = 0;
		q->limits.max_discard_sectors = 0;
		q->limits.discard_zeroes_data = 0;
		queue_flag_clear_unlocked(QUEUE_FLAG_DISCARD, q);
		return;
	}

	q->limits.discard_granularity = inode->i_sb->s_blocksize;
<<<<<<< HEAD
	q->limits.discard_alignment = inode->i_sb->s_blocksize;
=======
	q->limits.discard_alignment = 0;
>>>>>>> 6350323a
	q->limits.max_discard_sectors = UINT_MAX >> 9;
	q->limits.discard_zeroes_data = 1;
	queue_flag_set_unlocked(QUEUE_FLAG_DISCARD, q);
}

static int loop_set_fd(struct loop_device *lo, fmode_t mode,
		       struct block_device *bdev, unsigned int arg)
{
	struct file	*file, *f;
	struct inode	*inode;
	struct address_space *mapping;
	unsigned lo_blocksize;
	int		lo_flags = 0;
	int		error;
	loff_t		size;

	/* This is safe, since we have a reference from open(). */
	__module_get(THIS_MODULE);

	error = -EBADF;
	file = fget(arg);
	if (!file)
		goto out;

	error = -EBUSY;
	if (lo->lo_state != Lo_unbound)
		goto out_putf;

	/* Avoid recursion */
	f = file;
	while (is_loop_device(f)) {
		struct loop_device *l;

		if (f->f_mapping->host->i_bdev == bdev)
			goto out_putf;

		l = f->f_mapping->host->i_bdev->bd_disk->private_data;
		if (l->lo_state == Lo_unbound) {
			error = -EINVAL;
			goto out_putf;
		}
		f = l->lo_backing_file;
	}

	mapping = file->f_mapping;
	inode = mapping->host;

	error = -EINVAL;
	if (!S_ISREG(inode->i_mode) && !S_ISBLK(inode->i_mode))
		goto out_putf;

	if (!(file->f_mode & FMODE_WRITE) || !(mode & FMODE_WRITE) ||
	    !file->f_op->write)
		lo_flags |= LO_FLAGS_READ_ONLY;

	lo_blocksize = S_ISBLK(inode->i_mode) ?
		inode->i_bdev->bd_block_size : PAGE_SIZE;

	error = -EFBIG;
	size = get_loop_size(lo, file);
	if ((loff_t)(sector_t)size != size)
		goto out_putf;

	error = 0;

	set_device_ro(bdev, (lo_flags & LO_FLAGS_READ_ONLY) != 0);

	lo->lo_blocksize = lo_blocksize;
	lo->lo_device = bdev;
	lo->lo_flags = lo_flags;
	lo->lo_backing_file = file;
	lo->transfer = transfer_none;
	lo->ioctl = NULL;
	lo->lo_sizelimit = 0;
	lo->old_gfp_mask = mapping_gfp_mask(mapping);
	mapping_set_gfp_mask(mapping, lo->old_gfp_mask & ~(__GFP_IO|__GFP_FS));

	bio_list_init(&lo->lo_bio_list);

	/*
	 * set queue make_request_fn, and add limits based on lower level
	 * device
	 */
	blk_queue_make_request(lo->lo_queue, loop_make_request);
	lo->lo_queue->queuedata = lo;

	if (!(lo_flags & LO_FLAGS_READ_ONLY) && file->f_op->fsync)
		blk_queue_flush(lo->lo_queue, REQ_FLUSH);

	set_capacity(lo->lo_disk, size);
	bd_set_size(bdev, size << 9);
	loop_sysfs_init(lo);
	/* let user-space know about the new size */
	kobject_uevent(&disk_to_dev(bdev->bd_disk)->kobj, KOBJ_CHANGE);

	set_blocksize(bdev, lo_blocksize);

	lo->lo_thread = kthread_create(loop_thread, lo, "loop%d",
						lo->lo_number);
	if (IS_ERR(lo->lo_thread)) {
		error = PTR_ERR(lo->lo_thread);
		goto out_clr;
	}
	lo->lo_state = Lo_bound;
	wake_up_process(lo->lo_thread);
	if (part_shift)
		lo->lo_flags |= LO_FLAGS_PARTSCAN;
	if (lo->lo_flags & LO_FLAGS_PARTSCAN)
		ioctl_by_bdev(bdev, BLKRRPART, 0);
	return 0;

out_clr:
	loop_sysfs_exit(lo);
	lo->lo_thread = NULL;
	lo->lo_device = NULL;
	lo->lo_backing_file = NULL;
	lo->lo_flags = 0;
	set_capacity(lo->lo_disk, 0);
	invalidate_bdev(bdev);
	bd_set_size(bdev, 0);
	kobject_uevent(&disk_to_dev(bdev->bd_disk)->kobj, KOBJ_CHANGE);
	mapping_set_gfp_mask(mapping, lo->old_gfp_mask);
	lo->lo_state = Lo_unbound;
 out_putf:
	fput(file);
 out:
	/* This is safe: open() is still holding a reference. */
	module_put(THIS_MODULE);
	return error;
}

static int
loop_release_xfer(struct loop_device *lo)
{
	int err = 0;
	struct loop_func_table *xfer = lo->lo_encryption;

	if (xfer) {
		if (xfer->release)
			err = xfer->release(lo);
		lo->transfer = NULL;
		lo->lo_encryption = NULL;
		module_put(xfer->owner);
	}
	return err;
}

static int
loop_init_xfer(struct loop_device *lo, struct loop_func_table *xfer,
	       const struct loop_info64 *i)
{
	int err = 0;

	if (xfer) {
		struct module *owner = xfer->owner;

		if (!try_module_get(owner))
			return -EINVAL;
		if (xfer->init)
			err = xfer->init(lo, i);
		if (err)
			module_put(owner);
		else
			lo->lo_encryption = xfer;
	}
	return err;
}

static int loop_clr_fd(struct loop_device *lo)
{
	struct file *filp = lo->lo_backing_file;
	gfp_t gfp = lo->old_gfp_mask;
	struct block_device *bdev = lo->lo_device;

	if (lo->lo_state != Lo_bound)
		return -ENXIO;

	if (lo->lo_refcnt > 1)	/* we needed one fd for the ioctl */
		return -EBUSY;

	if (filp == NULL)
		return -EINVAL;

	spin_lock_irq(&lo->lo_lock);
	lo->lo_state = Lo_rundown;
	spin_unlock_irq(&lo->lo_lock);

	kthread_stop(lo->lo_thread);

	spin_lock_irq(&lo->lo_lock);
	lo->lo_backing_file = NULL;
	spin_unlock_irq(&lo->lo_lock);

	loop_release_xfer(lo);
	lo->transfer = NULL;
	lo->ioctl = NULL;
	lo->lo_device = NULL;
	lo->lo_encryption = NULL;
	lo->lo_offset = 0;
	lo->lo_sizelimit = 0;
	lo->lo_encrypt_key_size = 0;
	lo->lo_thread = NULL;
	memset(lo->lo_encrypt_key, 0, LO_KEY_SIZE);
	memset(lo->lo_crypt_name, 0, LO_NAME_SIZE);
	memset(lo->lo_file_name, 0, LO_NAME_SIZE);
	if (bdev)
		invalidate_bdev(bdev);
	set_capacity(lo->lo_disk, 0);
	loop_sysfs_exit(lo);
	if (bdev) {
		bd_set_size(bdev, 0);
		/* let user-space know about this change */
		kobject_uevent(&disk_to_dev(bdev->bd_disk)->kobj, KOBJ_CHANGE);
	}
	mapping_set_gfp_mask(filp->f_mapping, gfp);
	lo->lo_state = Lo_unbound;
	/* This is safe: open() is still holding a reference. */
	module_put(THIS_MODULE);
	if (lo->lo_flags & LO_FLAGS_PARTSCAN && bdev)
		ioctl_by_bdev(bdev, BLKRRPART, 0);
	lo->lo_flags = 0;
	if (!part_shift)
		lo->lo_disk->flags |= GENHD_FL_NO_PART_SCAN;
	mutex_unlock(&lo->lo_ctl_mutex);
	/*
	 * Need not hold lo_ctl_mutex to fput backing file.
	 * Calling fput holding lo_ctl_mutex triggers a circular
	 * lock dependency possibility warning as fput can take
	 * bd_mutex which is usually taken before lo_ctl_mutex.
	 */
	fput(filp);
	return 0;
}

static int
loop_set_status(struct loop_device *lo, const struct loop_info64 *info)
{
	int err;
	struct loop_func_table *xfer;
	uid_t uid = current_uid();

	if (lo->lo_encrypt_key_size &&
	    lo->lo_key_owner != uid &&
	    !capable(CAP_SYS_ADMIN))
		return -EPERM;
	if (lo->lo_state != Lo_bound)
		return -ENXIO;
	if ((unsigned int) info->lo_encrypt_key_size > LO_KEY_SIZE)
		return -EINVAL;

	err = loop_release_xfer(lo);
	if (err)
		return err;

	if (info->lo_encrypt_type) {
		unsigned int type = info->lo_encrypt_type;

		if (type >= MAX_LO_CRYPT)
			return -EINVAL;
		xfer = xfer_funcs[type];
		if (xfer == NULL)
			return -EINVAL;
	} else
		xfer = NULL;

	err = loop_init_xfer(lo, xfer, info);
	if (err)
		return err;

	if (lo->lo_offset != info->lo_offset ||
	    lo->lo_sizelimit != info->lo_sizelimit) {
		if (figure_loop_size(lo, info->lo_offset, info->lo_sizelimit))
			return -EFBIG;
	}
	loop_config_discard(lo);

	memcpy(lo->lo_file_name, info->lo_file_name, LO_NAME_SIZE);
	memcpy(lo->lo_crypt_name, info->lo_crypt_name, LO_NAME_SIZE);
	lo->lo_file_name[LO_NAME_SIZE-1] = 0;
	lo->lo_crypt_name[LO_NAME_SIZE-1] = 0;

	if (!xfer)
		xfer = &none_funcs;
	lo->transfer = xfer->transfer;
	lo->ioctl = xfer->ioctl;

	if ((lo->lo_flags & LO_FLAGS_AUTOCLEAR) !=
	     (info->lo_flags & LO_FLAGS_AUTOCLEAR))
		lo->lo_flags ^= LO_FLAGS_AUTOCLEAR;

	if ((info->lo_flags & LO_FLAGS_PARTSCAN) &&
	     !(lo->lo_flags & LO_FLAGS_PARTSCAN)) {
		lo->lo_flags |= LO_FLAGS_PARTSCAN;
		lo->lo_disk->flags &= ~GENHD_FL_NO_PART_SCAN;
		ioctl_by_bdev(lo->lo_device, BLKRRPART, 0);
	}

	lo->lo_encrypt_key_size = info->lo_encrypt_key_size;
	lo->lo_init[0] = info->lo_init[0];
	lo->lo_init[1] = info->lo_init[1];
	if (info->lo_encrypt_key_size) {
		memcpy(lo->lo_encrypt_key, info->lo_encrypt_key,
		       info->lo_encrypt_key_size);
		lo->lo_key_owner = uid;
	}	

	return 0;
}

static int
loop_get_status(struct loop_device *lo, struct loop_info64 *info)
{
	struct file *file = lo->lo_backing_file;
	struct kstat stat;
	int error;

	if (lo->lo_state != Lo_bound)
		return -ENXIO;
	error = vfs_getattr(file->f_path.mnt, file->f_path.dentry, &stat);
	if (error)
		return error;
	memset(info, 0, sizeof(*info));
	info->lo_number = lo->lo_number;
	info->lo_device = huge_encode_dev(stat.dev);
	info->lo_inode = stat.ino;
	info->lo_rdevice = huge_encode_dev(lo->lo_device ? stat.rdev : stat.dev);
	info->lo_offset = lo->lo_offset;
	info->lo_sizelimit = lo->lo_sizelimit;
	info->lo_flags = lo->lo_flags;
	memcpy(info->lo_file_name, lo->lo_file_name, LO_NAME_SIZE);
	memcpy(info->lo_crypt_name, lo->lo_crypt_name, LO_NAME_SIZE);
	info->lo_encrypt_type =
		lo->lo_encryption ? lo->lo_encryption->number : 0;
	if (lo->lo_encrypt_key_size && capable(CAP_SYS_ADMIN)) {
		info->lo_encrypt_key_size = lo->lo_encrypt_key_size;
		memcpy(info->lo_encrypt_key, lo->lo_encrypt_key,
		       lo->lo_encrypt_key_size);
	}
	return 0;
}

static void
loop_info64_from_old(const struct loop_info *info, struct loop_info64 *info64)
{
	memset(info64, 0, sizeof(*info64));
	info64->lo_number = info->lo_number;
	info64->lo_device = info->lo_device;
	info64->lo_inode = info->lo_inode;
	info64->lo_rdevice = info->lo_rdevice;
	info64->lo_offset = info->lo_offset;
	info64->lo_sizelimit = 0;
	info64->lo_encrypt_type = info->lo_encrypt_type;
	info64->lo_encrypt_key_size = info->lo_encrypt_key_size;
	info64->lo_flags = info->lo_flags;
	info64->lo_init[0] = info->lo_init[0];
	info64->lo_init[1] = info->lo_init[1];
	if (info->lo_encrypt_type == LO_CRYPT_CRYPTOAPI)
		memcpy(info64->lo_crypt_name, info->lo_name, LO_NAME_SIZE);
	else
		memcpy(info64->lo_file_name, info->lo_name, LO_NAME_SIZE);
	memcpy(info64->lo_encrypt_key, info->lo_encrypt_key, LO_KEY_SIZE);
}

static int
loop_info64_to_old(const struct loop_info64 *info64, struct loop_info *info)
{
	memset(info, 0, sizeof(*info));
	info->lo_number = info64->lo_number;
	info->lo_device = info64->lo_device;
	info->lo_inode = info64->lo_inode;
	info->lo_rdevice = info64->lo_rdevice;
	info->lo_offset = info64->lo_offset;
	info->lo_encrypt_type = info64->lo_encrypt_type;
	info->lo_encrypt_key_size = info64->lo_encrypt_key_size;
	info->lo_flags = info64->lo_flags;
	info->lo_init[0] = info64->lo_init[0];
	info->lo_init[1] = info64->lo_init[1];
	if (info->lo_encrypt_type == LO_CRYPT_CRYPTOAPI)
		memcpy(info->lo_name, info64->lo_crypt_name, LO_NAME_SIZE);
	else
		memcpy(info->lo_name, info64->lo_file_name, LO_NAME_SIZE);
	memcpy(info->lo_encrypt_key, info64->lo_encrypt_key, LO_KEY_SIZE);

	/* error in case values were truncated */
	if (info->lo_device != info64->lo_device ||
	    info->lo_rdevice != info64->lo_rdevice ||
	    info->lo_inode != info64->lo_inode ||
	    info->lo_offset != info64->lo_offset)
		return -EOVERFLOW;

	return 0;
}

static int
loop_set_status_old(struct loop_device *lo, const struct loop_info __user *arg)
{
	struct loop_info info;
	struct loop_info64 info64;

	if (copy_from_user(&info, arg, sizeof (struct loop_info)))
		return -EFAULT;
	loop_info64_from_old(&info, &info64);
	return loop_set_status(lo, &info64);
}

static int
loop_set_status64(struct loop_device *lo, const struct loop_info64 __user *arg)
{
	struct loop_info64 info64;

	if (copy_from_user(&info64, arg, sizeof (struct loop_info64)))
		return -EFAULT;
	return loop_set_status(lo, &info64);
}

static int
loop_get_status_old(struct loop_device *lo, struct loop_info __user *arg) {
	struct loop_info info;
	struct loop_info64 info64;
	int err = 0;

	if (!arg)
		err = -EINVAL;
	if (!err)
		err = loop_get_status(lo, &info64);
	if (!err)
		err = loop_info64_to_old(&info64, &info);
	if (!err && copy_to_user(arg, &info, sizeof(info)))
		err = -EFAULT;

	return err;
}

static int
loop_get_status64(struct loop_device *lo, struct loop_info64 __user *arg) {
	struct loop_info64 info64;
	int err = 0;

	if (!arg)
		err = -EINVAL;
	if (!err)
		err = loop_get_status(lo, &info64);
	if (!err && copy_to_user(arg, &info64, sizeof(info64)))
		err = -EFAULT;

	return err;
}

static int loop_set_capacity(struct loop_device *lo, struct block_device *bdev)
{
	int err;
	sector_t sec;
	loff_t sz;

	err = -ENXIO;
	if (unlikely(lo->lo_state != Lo_bound))
		goto out;
	err = figure_loop_size(lo, lo->lo_offset, lo->lo_sizelimit);
	if (unlikely(err))
		goto out;
	sec = get_capacity(lo->lo_disk);
	/* the width of sector_t may be narrow for bit-shift */
	sz = sec;
	sz <<= 9;
	mutex_lock(&bdev->bd_mutex);
	bd_set_size(bdev, sz);
	/* let user-space know about the new size */
	kobject_uevent(&disk_to_dev(bdev->bd_disk)->kobj, KOBJ_CHANGE);
	mutex_unlock(&bdev->bd_mutex);

 out:
	return err;
}

static int lo_ioctl(struct block_device *bdev, fmode_t mode,
	unsigned int cmd, unsigned long arg)
{
	struct loop_device *lo = bdev->bd_disk->private_data;
	int err;

	mutex_lock_nested(&lo->lo_ctl_mutex, 1);
	switch (cmd) {
	case LOOP_SET_FD:
		err = loop_set_fd(lo, mode, bdev, arg);
		break;
	case LOOP_CHANGE_FD:
		err = loop_change_fd(lo, bdev, arg);
		break;
	case LOOP_CLR_FD:
		/* loop_clr_fd would have unlocked lo_ctl_mutex on success */
		err = loop_clr_fd(lo);
		if (!err)
			goto out_unlocked;
		break;
	case LOOP_SET_STATUS:
		err = -EPERM;
		if ((mode & FMODE_WRITE) || capable(CAP_SYS_ADMIN))
			err = loop_set_status_old(lo,
					(struct loop_info __user *)arg);
		break;
	case LOOP_GET_STATUS:
		err = loop_get_status_old(lo, (struct loop_info __user *) arg);
		break;
	case LOOP_SET_STATUS64:
		err = -EPERM;
		if ((mode & FMODE_WRITE) || capable(CAP_SYS_ADMIN))
			err = loop_set_status64(lo,
					(struct loop_info64 __user *) arg);
		break;
	case LOOP_GET_STATUS64:
		err = loop_get_status64(lo, (struct loop_info64 __user *) arg);
		break;
	case LOOP_SET_CAPACITY:
		err = -EPERM;
		if ((mode & FMODE_WRITE) || capable(CAP_SYS_ADMIN))
			err = loop_set_capacity(lo, bdev);
		break;
	default:
		err = lo->ioctl ? lo->ioctl(lo, cmd, arg) : -EINVAL;
	}
	mutex_unlock(&lo->lo_ctl_mutex);

out_unlocked:
	return err;
}

#ifdef CONFIG_COMPAT
struct compat_loop_info {
	compat_int_t	lo_number;      /* ioctl r/o */
	compat_dev_t	lo_device;      /* ioctl r/o */
	compat_ulong_t	lo_inode;       /* ioctl r/o */
	compat_dev_t	lo_rdevice;     /* ioctl r/o */
	compat_int_t	lo_offset;
	compat_int_t	lo_encrypt_type;
	compat_int_t	lo_encrypt_key_size;    /* ioctl w/o */
	compat_int_t	lo_flags;       /* ioctl r/o */
	char		lo_name[LO_NAME_SIZE];
	unsigned char	lo_encrypt_key[LO_KEY_SIZE]; /* ioctl w/o */
	compat_ulong_t	lo_init[2];
	char		reserved[4];
};

/*
 * Transfer 32-bit compatibility structure in userspace to 64-bit loop info
 * - noinlined to reduce stack space usage in main part of driver
 */
static noinline int
loop_info64_from_compat(const struct compat_loop_info __user *arg,
			struct loop_info64 *info64)
{
	struct compat_loop_info info;

	if (copy_from_user(&info, arg, sizeof(info)))
		return -EFAULT;

	memset(info64, 0, sizeof(*info64));
	info64->lo_number = info.lo_number;
	info64->lo_device = info.lo_device;
	info64->lo_inode = info.lo_inode;
	info64->lo_rdevice = info.lo_rdevice;
	info64->lo_offset = info.lo_offset;
	info64->lo_sizelimit = 0;
	info64->lo_encrypt_type = info.lo_encrypt_type;
	info64->lo_encrypt_key_size = info.lo_encrypt_key_size;
	info64->lo_flags = info.lo_flags;
	info64->lo_init[0] = info.lo_init[0];
	info64->lo_init[1] = info.lo_init[1];
	if (info.lo_encrypt_type == LO_CRYPT_CRYPTOAPI)
		memcpy(info64->lo_crypt_name, info.lo_name, LO_NAME_SIZE);
	else
		memcpy(info64->lo_file_name, info.lo_name, LO_NAME_SIZE);
	memcpy(info64->lo_encrypt_key, info.lo_encrypt_key, LO_KEY_SIZE);
	return 0;
}

/*
 * Transfer 64-bit loop info to 32-bit compatibility structure in userspace
 * - noinlined to reduce stack space usage in main part of driver
 */
static noinline int
loop_info64_to_compat(const struct loop_info64 *info64,
		      struct compat_loop_info __user *arg)
{
	struct compat_loop_info info;

	memset(&info, 0, sizeof(info));
	info.lo_number = info64->lo_number;
	info.lo_device = info64->lo_device;
	info.lo_inode = info64->lo_inode;
	info.lo_rdevice = info64->lo_rdevice;
	info.lo_offset = info64->lo_offset;
	info.lo_encrypt_type = info64->lo_encrypt_type;
	info.lo_encrypt_key_size = info64->lo_encrypt_key_size;
	info.lo_flags = info64->lo_flags;
	info.lo_init[0] = info64->lo_init[0];
	info.lo_init[1] = info64->lo_init[1];
	if (info.lo_encrypt_type == LO_CRYPT_CRYPTOAPI)
		memcpy(info.lo_name, info64->lo_crypt_name, LO_NAME_SIZE);
	else
		memcpy(info.lo_name, info64->lo_file_name, LO_NAME_SIZE);
	memcpy(info.lo_encrypt_key, info64->lo_encrypt_key, LO_KEY_SIZE);

	/* error in case values were truncated */
	if (info.lo_device != info64->lo_device ||
	    info.lo_rdevice != info64->lo_rdevice ||
	    info.lo_inode != info64->lo_inode ||
	    info.lo_offset != info64->lo_offset ||
	    info.lo_init[0] != info64->lo_init[0] ||
	    info.lo_init[1] != info64->lo_init[1])
		return -EOVERFLOW;

	if (copy_to_user(arg, &info, sizeof(info)))
		return -EFAULT;
	return 0;
}

static int
loop_set_status_compat(struct loop_device *lo,
		       const struct compat_loop_info __user *arg)
{
	struct loop_info64 info64;
	int ret;

	ret = loop_info64_from_compat(arg, &info64);
	if (ret < 0)
		return ret;
	return loop_set_status(lo, &info64);
}

static int
loop_get_status_compat(struct loop_device *lo,
		       struct compat_loop_info __user *arg)
{
	struct loop_info64 info64;
	int err = 0;

	if (!arg)
		err = -EINVAL;
	if (!err)
		err = loop_get_status(lo, &info64);
	if (!err)
		err = loop_info64_to_compat(&info64, arg);
	return err;
}

static int lo_compat_ioctl(struct block_device *bdev, fmode_t mode,
			   unsigned int cmd, unsigned long arg)
{
	struct loop_device *lo = bdev->bd_disk->private_data;
	int err;

	switch(cmd) {
	case LOOP_SET_STATUS:
		mutex_lock(&lo->lo_ctl_mutex);
		err = loop_set_status_compat(
			lo, (const struct compat_loop_info __user *) arg);
		mutex_unlock(&lo->lo_ctl_mutex);
		break;
	case LOOP_GET_STATUS:
		mutex_lock(&lo->lo_ctl_mutex);
		err = loop_get_status_compat(
			lo, (struct compat_loop_info __user *) arg);
		mutex_unlock(&lo->lo_ctl_mutex);
		break;
	case LOOP_SET_CAPACITY:
	case LOOP_CLR_FD:
	case LOOP_GET_STATUS64:
	case LOOP_SET_STATUS64:
		arg = (unsigned long) compat_ptr(arg);
	case LOOP_SET_FD:
	case LOOP_CHANGE_FD:
		err = lo_ioctl(bdev, mode, cmd, arg);
		break;
	default:
		err = -ENOIOCTLCMD;
		break;
	}
	return err;
}
#endif

static int lo_open(struct block_device *bdev, fmode_t mode)
{
	struct loop_device *lo;
	int err = 0;

	mutex_lock(&loop_index_mutex);
	lo = bdev->bd_disk->private_data;
	if (!lo) {
		err = -ENXIO;
		goto out;
	}

	mutex_lock(&lo->lo_ctl_mutex);
	lo->lo_refcnt++;
	mutex_unlock(&lo->lo_ctl_mutex);
out:
	mutex_unlock(&loop_index_mutex);
	return err;
}

static int lo_release(struct gendisk *disk, fmode_t mode)
{
	struct loop_device *lo = disk->private_data;
	int err;

	mutex_lock(&lo->lo_ctl_mutex);

	if (--lo->lo_refcnt)
		goto out;

	if (lo->lo_flags & LO_FLAGS_AUTOCLEAR) {
		/*
		 * In autoclear mode, stop the loop thread
		 * and remove configuration after last close.
		 */
		err = loop_clr_fd(lo);
		if (!err)
			goto out_unlocked;
	} else {
		/*
		 * Otherwise keep thread (if running) and config,
		 * but flush possible ongoing bios in thread.
		 */
		loop_flush(lo);
	}

out:
	mutex_unlock(&lo->lo_ctl_mutex);
out_unlocked:
	return 0;
}

static const struct block_device_operations lo_fops = {
	.owner =	THIS_MODULE,
	.open =		lo_open,
	.release =	lo_release,
	.ioctl =	lo_ioctl,
#ifdef CONFIG_COMPAT
	.compat_ioctl =	lo_compat_ioctl,
#endif
};

/*
 * And now the modules code and kernel interface.
 */
static int max_loop;
module_param(max_loop, int, S_IRUGO);
MODULE_PARM_DESC(max_loop, "Maximum number of loop devices");
module_param(max_part, int, S_IRUGO);
MODULE_PARM_DESC(max_part, "Maximum number of partitions per loop device");
MODULE_LICENSE("GPL");
MODULE_ALIAS_BLOCKDEV_MAJOR(LOOP_MAJOR);

int loop_register_transfer(struct loop_func_table *funcs)
{
	unsigned int n = funcs->number;

	if (n >= MAX_LO_CRYPT || xfer_funcs[n])
		return -EINVAL;
	xfer_funcs[n] = funcs;
	return 0;
}

static int unregister_transfer_cb(int id, void *ptr, void *data)
{
	struct loop_device *lo = ptr;
	struct loop_func_table *xfer = data;

	mutex_lock(&lo->lo_ctl_mutex);
	if (lo->lo_encryption == xfer)
		loop_release_xfer(lo);
	mutex_unlock(&lo->lo_ctl_mutex);
	return 0;
}

int loop_unregister_transfer(int number)
{
	unsigned int n = number;
	struct loop_func_table *xfer;

	if (n == 0 || n >= MAX_LO_CRYPT || (xfer = xfer_funcs[n]) == NULL)
		return -EINVAL;

	xfer_funcs[n] = NULL;
	idr_for_each(&loop_index_idr, &unregister_transfer_cb, xfer);
	return 0;
}

EXPORT_SYMBOL(loop_register_transfer);
EXPORT_SYMBOL(loop_unregister_transfer);

static int loop_add(struct loop_device **l, int i)
{
	struct loop_device *lo;
	struct gendisk *disk;
	int err;

	lo = kzalloc(sizeof(*lo), GFP_KERNEL);
	if (!lo) {
		err = -ENOMEM;
		goto out;
	}

	err = idr_pre_get(&loop_index_idr, GFP_KERNEL);
	if (err < 0)
		goto out_free_dev;

	if (i >= 0) {
		int m;

		/* create specific i in the index */
		err = idr_get_new_above(&loop_index_idr, lo, i, &m);
		if (err >= 0 && i != m) {
			idr_remove(&loop_index_idr, m);
			err = -EEXIST;
		}
	} else if (i == -1) {
		int m;

		/* get next free nr */
		err = idr_get_new(&loop_index_idr, lo, &m);
		if (err >= 0)
			i = m;
	} else {
		err = -EINVAL;
	}
	if (err < 0)
		goto out_free_dev;

	lo->lo_queue = blk_alloc_queue(GFP_KERNEL);
	if (!lo->lo_queue)
		goto out_free_dev;

	disk = lo->lo_disk = alloc_disk(1 << part_shift);
	if (!disk)
		goto out_free_queue;

	/*
	 * Disable partition scanning by default. The in-kernel partition
	 * scanning can be requested individually per-device during its
	 * setup. Userspace can always add and remove partitions from all
	 * devices. The needed partition minors are allocated from the
	 * extended minor space, the main loop device numbers will continue
	 * to match the loop minors, regardless of the number of partitions
	 * used.
	 *
	 * If max_part is given, partition scanning is globally enabled for
	 * all loop devices. The minors for the main loop devices will be
	 * multiples of max_part.
	 *
	 * Note: Global-for-all-devices, set-only-at-init, read-only module
	 * parameteters like 'max_loop' and 'max_part' make things needlessly
	 * complicated, are too static, inflexible and may surprise
	 * userspace tools. Parameters like this in general should be avoided.
	 */
	if (!part_shift)
		disk->flags |= GENHD_FL_NO_PART_SCAN;
	disk->flags |= GENHD_FL_EXT_DEVT;
	mutex_init(&lo->lo_ctl_mutex);
	lo->lo_number		= i;
	lo->lo_thread		= NULL;
	init_waitqueue_head(&lo->lo_event);
	spin_lock_init(&lo->lo_lock);
	disk->major		= LOOP_MAJOR;
	disk->first_minor	= i << part_shift;
	disk->fops		= &lo_fops;
	disk->private_data	= lo;
	disk->queue		= lo->lo_queue;
	sprintf(disk->disk_name, "loop%d", i);
	add_disk(disk);
	*l = lo;
	return lo->lo_number;

out_free_queue:
	blk_cleanup_queue(lo->lo_queue);
out_free_dev:
	kfree(lo);
out:
	return err;
}

static void loop_remove(struct loop_device *lo)
{
	del_gendisk(lo->lo_disk);
	blk_cleanup_queue(lo->lo_queue);
	put_disk(lo->lo_disk);
	kfree(lo);
}

static int find_free_cb(int id, void *ptr, void *data)
{
	struct loop_device *lo = ptr;
	struct loop_device **l = data;

	if (lo->lo_state == Lo_unbound) {
		*l = lo;
		return 1;
	}
	return 0;
}

static int loop_lookup(struct loop_device **l, int i)
{
	struct loop_device *lo;
	int ret = -ENODEV;

	if (i < 0) {
		int err;

		err = idr_for_each(&loop_index_idr, &find_free_cb, &lo);
		if (err == 1) {
			*l = lo;
			ret = lo->lo_number;
		}
		goto out;
	}

	/* lookup and return a specific i */
	lo = idr_find(&loop_index_idr, i);
	if (lo) {
		*l = lo;
		ret = lo->lo_number;
	}
out:
	return ret;
}

static struct kobject *loop_probe(dev_t dev, int *part, void *data)
{
	struct loop_device *lo;
	struct kobject *kobj;
	int err;

	mutex_lock(&loop_index_mutex);
	err = loop_lookup(&lo, MINOR(dev) >> part_shift);
	if (err < 0)
		err = loop_add(&lo, MINOR(dev) >> part_shift);
	if (err < 0)
		kobj = ERR_PTR(err);
	else
		kobj = get_disk(lo->lo_disk);
	mutex_unlock(&loop_index_mutex);

	*part = 0;
	return kobj;
}

static long loop_control_ioctl(struct file *file, unsigned int cmd,
			       unsigned long parm)
{
	struct loop_device *lo;
	int ret = -ENOSYS;

	mutex_lock(&loop_index_mutex);
	switch (cmd) {
	case LOOP_CTL_ADD:
		ret = loop_lookup(&lo, parm);
		if (ret >= 0) {
			ret = -EEXIST;
			break;
		}
		ret = loop_add(&lo, parm);
		break;
	case LOOP_CTL_REMOVE:
		ret = loop_lookup(&lo, parm);
		if (ret < 0)
			break;
		mutex_lock(&lo->lo_ctl_mutex);
		if (lo->lo_state != Lo_unbound) {
			ret = -EBUSY;
			mutex_unlock(&lo->lo_ctl_mutex);
			break;
		}
		if (lo->lo_refcnt > 0) {
			ret = -EBUSY;
			mutex_unlock(&lo->lo_ctl_mutex);
			break;
		}
		lo->lo_disk->private_data = NULL;
		mutex_unlock(&lo->lo_ctl_mutex);
		idr_remove(&loop_index_idr, lo->lo_number);
		loop_remove(lo);
		break;
	case LOOP_CTL_GET_FREE:
		ret = loop_lookup(&lo, -1);
		if (ret >= 0)
			break;
		ret = loop_add(&lo, -1);
	}
	mutex_unlock(&loop_index_mutex);

	return ret;
}

static const struct file_operations loop_ctl_fops = {
	.open		= nonseekable_open,
	.unlocked_ioctl	= loop_control_ioctl,
	.compat_ioctl	= loop_control_ioctl,
	.owner		= THIS_MODULE,
	.llseek		= noop_llseek,
};

static struct miscdevice loop_misc = {
	.minor		= LOOP_CTRL_MINOR,
	.name		= "loop-control",
	.fops		= &loop_ctl_fops,
};

MODULE_ALIAS_MISCDEV(LOOP_CTRL_MINOR);
MODULE_ALIAS("devname:loop-control");

static int __init loop_init(void)
{
	int i, nr;
	unsigned long range;
	struct loop_device *lo;
	int err;

	err = misc_register(&loop_misc);
	if (err < 0)
		return err;

	part_shift = 0;
	if (max_part > 0) {
		part_shift = fls(max_part);

		/*
		 * Adjust max_part according to part_shift as it is exported
		 * to user space so that user can decide correct minor number
		 * if [s]he want to create more devices.
		 *
		 * Note that -1 is required because partition 0 is reserved
		 * for the whole disk.
		 */
		max_part = (1UL << part_shift) - 1;
	}

	if ((1UL << part_shift) > DISK_MAX_PARTS)
		return -EINVAL;

	if (max_loop > 1UL << (MINORBITS - part_shift))
		return -EINVAL;

	/*
	 * If max_loop is specified, create that many devices upfront.
	 * This also becomes a hard limit. If max_loop is not specified,
	 * create CONFIG_BLK_DEV_LOOP_MIN_COUNT loop devices at module
	 * init time. Loop devices can be requested on-demand with the
	 * /dev/loop-control interface, or be instantiated by accessing
	 * a 'dead' device node.
	 */
	if (max_loop) {
		nr = max_loop;
		range = max_loop << part_shift;
	} else {
		nr = CONFIG_BLK_DEV_LOOP_MIN_COUNT;
		range = 1UL << MINORBITS;
	}

	if (register_blkdev(LOOP_MAJOR, "loop"))
		return -EIO;

	blk_register_region(MKDEV(LOOP_MAJOR, 0), range,
				  THIS_MODULE, loop_probe, NULL, NULL);

	/* pre-create number of devices given by config or max_loop */
	mutex_lock(&loop_index_mutex);
	for (i = 0; i < nr; i++)
		loop_add(&lo, i);
	mutex_unlock(&loop_index_mutex);

	printk(KERN_INFO "loop: module loaded\n");
	return 0;
}

static int loop_exit_cb(int id, void *ptr, void *data)
{
	struct loop_device *lo = ptr;

	loop_remove(lo);
	return 0;
}

static void __exit loop_exit(void)
{
	unsigned long range;

	range = max_loop ? max_loop << part_shift : 1UL << MINORBITS;

	idr_for_each(&loop_index_idr, &loop_exit_cb, NULL);
	idr_remove_all(&loop_index_idr);
	idr_destroy(&loop_index_idr);

	blk_unregister_region(MKDEV(LOOP_MAJOR, 0), range);
	unregister_blkdev(LOOP_MAJOR, "loop");

	misc_deregister(&loop_misc);
}

module_init(loop_init);
module_exit(loop_exit);

#ifndef MODULE
static int __init max_loop_setup(char *str)
{
	max_loop = simple_strtol(str, NULL, 0);
	return 1;
}

__setup("max_loop=", max_loop_setup);
#endif<|MERGE_RESOLUTION|>--- conflicted
+++ resolved
@@ -422,11 +422,7 @@
 
 		/*
 		 * We use punch hole to reclaim the free space used by the
-<<<<<<< HEAD
-		 * image a.k.a. discard. However we do support discard if
-=======
 		 * image a.k.a. discard. However we do not support discard if
->>>>>>> 6350323a
 		 * encryption is enabled, because it may give an attacker
 		 * useful information.
 		 */
@@ -801,11 +797,7 @@
 	}
 
 	q->limits.discard_granularity = inode->i_sb->s_blocksize;
-<<<<<<< HEAD
-	q->limits.discard_alignment = inode->i_sb->s_blocksize;
-=======
 	q->limits.discard_alignment = 0;
->>>>>>> 6350323a
 	q->limits.max_discard_sectors = UINT_MAX >> 9;
 	q->limits.discard_zeroes_data = 1;
 	queue_flag_set_unlocked(QUEUE_FLAG_DISCARD, q);
